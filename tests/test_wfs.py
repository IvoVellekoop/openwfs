import astropy.units as u
import numpy as np
import pytest
import skimage
from scipy.linalg import hadamard
from scipy.ndimage import zoom

<<<<<<< HEAD
from ..openwfs.algorithms import (
    StepwiseSequential,
    FourierDualReference,
    FourierDualReferenceCircle,
    CustomIterativeDualReference,
    troubleshoot,
)
from ..openwfs.algorithms.troubleshoot import field_correlation
from ..openwfs.algorithms.utilities import WFSController
from ..openwfs.processors import SingleRoi
from ..openwfs.simulation import (
    SimulatedWFS,
    StaticSource,
    SLM,
    Microscope,
    ADCProcessor,
    Shutter,
)
from ..openwfs.utilities import set_pixel_size, tilt


def assert_enhancement(slm, feedback, wfs_results, t_correct=None):
    """Helper function to check if the intensity in the target focus increases as much as expected"""
    optimised_wf = -np.angle(wfs_results.t)
    slm.set_phases(0.0)
    before = feedback.read()
    slm.set_phases(optimised_wf)
    after = feedback.read()
    ratio = after / before
    estimated_ratio = wfs_results.estimated_optimized_intensity / before
    print(f"expected: {estimated_ratio}, actual: {ratio}")
    assert (
        estimated_ratio * 0.5 <= ratio <= estimated_ratio * 2.0
    ), f"""
        The SSA algorithm did not enhance the focus as much as expected.
        Expected at least 0.5 * {estimated_ratio}, got {ratio}"""

    if t_correct is not None:
        # Check if we correctly measured the transmission matrix.
        # The correlation will be less for fewer segments, hence an (ad hoc) factor of 2/sqrt(n)
        t = wfs_results.t[:]
        corr = np.abs(
            np.vdot(t_correct, t)
            / np.sqrt(np.vdot(t_correct, t_correct) * np.vdot(t, t))
        )
        assert corr > 1.0 - 2.0 / np.sqrt(wfs_results.n)


def half_plane_wave_basis(N1: int, N2: int) -> nd:
    """
    Create a plane wave basis for one half of the SLM.

    N1: shape[0] of SLM pattern half
    N2: shape[1] of SLM pattern half
    """
    M = N1 * N2
    return np.fft.fft2(np.eye(M).reshape((N1, N2, M)), axes=(0, 1))


def half_hadamard_basis(N1: int, N2: int) -> nd:
    """
    Create a Hadamard basis for one half of the SLM. N1 and N2 must be powers of 2.

    N1: shape[0] of SLM pattern half
    N2: shape[1] of SLM pattern half
    """
    M = N1 * N2
    return hadamard(M, dtype=np.complex128).reshape((N1, N2, M))

=======
from ..openwfs.algorithms import StepwiseSequential, FourierDualReference, DualReference
from ..openwfs.algorithms.troubleshoot import field_correlation
from ..openwfs.algorithms.utilities import WFSController
from ..openwfs.processors import SingleRoi
from ..openwfs.simulation import SimulatedWFS, StaticSource, SLM, Microscope
from ..openwfs.simulation.mockdevices import GaussianNoise
>>>>>>> efd9b7e0


@pytest.mark.parametrize("shape", [(4, 7), (10, 7), (20, 31)])
@pytest.mark.parametrize("noise", [0.0, 0.1])
@pytest.mark.parametrize("algorithm", ["ssa", "fourier"])
def test_multi_target_algorithms(shape, noise: float, algorithm: str):
    """
    Test the multi-target capable algorithms (SSA and Fourier dual ref).

    This tests checks if the algorithm achieves the theoretical enhancement,
    and it also verifies that the enhancement and noise fidelity
    are estimated correctly by the algorithm.
    """
    np.random.seed(42)  # for reproducibility

    M = 100  # number of targets
    phase_steps = 6

<<<<<<< HEAD
@pytest.mark.parametrize("n_y, n_x", [(5, 5), (7, 11), (6, 4)])
def test_ssa_noise(n_y, n_x):
    """
    Test the enhancement prediction with noisy SSA.

    Note: this test fails if a smooth image is shown, indicating that the estimators
    only work well for strong scattering at the moment.
    """
    generator = np.random.default_rng(seed=12345)
    aberrations = generator.uniform(0.0, 2 * np.pi, (n_y, n_x))
    sim_no_noise = SimulatedWFS(aberrations=aberrations)
    slm = sim_no_noise.slm
    scale = np.max(sim_no_noise.read())
    sim = ADCProcessor(
        sim_no_noise,
        analog_max=scale * 200.0,
        digital_max=10000,
        shot_noise=True,
        generator=generator,
    )
    alg = StepwiseSequential(feedback=sim, slm=slm, n_x=n_x, n_y=n_y, phase_steps=10)
    result = alg.execute()
    print(result.fidelity_noise)

    assert_enhancement(slm, sim, result)


def test_ssa_enhancement():
    input_shape = (40, 40)
    output_shape = (200, 200)  # todo: resize
    rng = np.random.default_rng(seed=12345)

    def get_random_aberrations():
        return resize(rng.uniform(size=input_shape) * 2 * np.pi, output_shape, order=0)

    # Define mock hardware and algorithm
    slm = SLM(shape=output_shape)

    # Find average background intensity
    unshaped_intensities = np.zeros((30,))
    for n in range(len(unshaped_intensities)):
        signal = SimulatedWFS(aberrations=get_random_aberrations(), slm=slm)
        unshaped_intensities[n] = signal.read()

    num_runs = 10
    shaped_intensities_ssa = np.zeros(num_runs)
    for r in range(num_runs):
        sim = SimulatedWFS(aberrations=get_random_aberrations(), slm=slm)

        # SSA
        print(f"SSA run {r + 1}/{num_runs}")
        alg_ssa = StepwiseSequential(
            feedback=sim, slm=sim.slm, n_x=13, n_y=13, phase_steps=6
        )
        wfs_result_ssa = alg_ssa.execute()
        sim.slm.set_phases(-np.angle(wfs_result_ssa.t))
        shaped_intensities_ssa[r] = sim.read()

    # Compute enhancements and error margins
    enhancement_ssa = shaped_intensities_ssa.mean() / unshaped_intensities.mean()
    enhancement_ssa_std = shaped_intensities_ssa.std() / unshaped_intensities.mean()
=======
    # create feedback object, with noise if needed
    sim = SimulatedWFS(t=random_transmission_matrix((*shape, M)))
    sim.slm.set_phases(0.0)
    I_0 = np.mean(sim.read())
    feedback = GaussianNoise(sim, std=I_0 * noise)

    if algorithm == "ssa":
        alg = StepwiseSequential(
            feedback=feedback,
            slm=sim.slm,
            n_x=shape[1],
            n_y=shape[0],
            phase_steps=phase_steps,
        )
        N = np.prod(shape)  # number of input modes
        alg_fidelity = (N - 1) / N  # SSA is inaccurate if N is low
        signal = (N - 1) / N**2  # for estimating SNR
    else:  # 'fourier':
        alg = FourierDualReference(
            feedback=feedback,
            slm=sim.slm,
            slm_shape=shape,
            k_radius=(np.min(shape) - 1) // 2,
            phase_steps=phase_steps,
        )
        N = (
            alg.phase_patterns[0].shape[2] + alg.phase_patterns[1].shape[2]
        )  # number of input modes
        alg_fidelity = 1.0  # Fourier is accurate for any N
        signal = 1 / 2  # for estimating SNR.

    # Execute the algorithm to get the optimized wavefront
    # for all targets simultaneously
    result = alg.execute()
>>>>>>> efd9b7e0

    # Determine the optimized intensities in each of the targets individually
    # Also estimate the fidelity of the transmission matrix reconstruction
    # This fidelity is determined row by row, since we need to compensate
    # the unknown phases. The normalization of the correlation function
    # is performed on all rows together, not per row, to increase
    # the accuracy of the estimate.
    I_opt = np.zeros((M,))
    t_correlation = 0.0
    t_norm = 0.0
    for b in range(M):
        sim.slm.set_phases(-np.angle(result.t[:, :, b]))
        I_opt[b] = feedback.read()[b]
        t_correlation += abs(np.vdot(result.t[:, :, b], sim.t[:, :, b])) ** 2
        t_norm += abs(
            np.vdot(result.t[:, :, b], result.t[:, :, b])
            * np.vdot(sim.t[:, :, b], sim.t[:, :, b])
        )
    t_correlation /= t_norm

    # a correlation of 1 means optimal reconstruction of the N modulated modes, which may be less than the total number of inputs in the transmission matrix
    t_correlation *= np.prod(shape) / N

    # Check the enhancement, noise fidelity and
    # the fidelity of the transmission matrix reconstruction
    theoretical_noise_fidelity = signal / (signal + noise**2 / phase_steps)
    enhancement = I_opt.mean() / I_0
    theoretical_enhancement = (
        np.pi / 4 * theoretical_noise_fidelity * alg_fidelity * (N - 1) + 1
    )
    estimated_enhancement = result.estimated_enhancement.mean() * alg_fidelity
    theoretical_t_correlation = theoretical_noise_fidelity * alg_fidelity
    estimated_t_correlation = (
        result.fidelity_noise * result.fidelity_calibration * alg_fidelity
    )
    tolerance = 2.0 / np.sqrt(M)
    print(
<<<<<<< HEAD
        f"SSA enhancement (squared signal): {enhancement_ssa:.2f}, std={enhancement_ssa_std:.2f}, with {wfs_result_ssa.n} modes"
    )

    assert enhancement_ssa > 100.0

=======
        f"\nenhancement:      \ttheoretical= {theoretical_enhancement},\testimated={estimated_enhancement},\tactual: {enhancement}"
    )
    print(
        f"t-matrix fidelity:\ttheoretical = {theoretical_t_correlation},\testimated = {estimated_t_correlation},\tactual = {t_correlation}"
    )
    print(
        f"noise fidelity:   \ttheoretical = {theoretical_noise_fidelity},\testimated = {result.fidelity_noise}"
    )
    print(f"comparing at relative tolerance: {tolerance}")
>>>>>>> efd9b7e0

    assert np.allclose(
        enhancement, theoretical_enhancement, rtol=tolerance
    ), f"""
        The SSA algorithm did not enhance the focus as much as expected.
        Theoretical {theoretical_enhancement}, got {enhancement}"""

    assert np.allclose(
        estimated_enhancement, enhancement, rtol=tolerance
    ), f"""
         The SSA algorithm did not estimate the enhancement correctly.
         Estimated {estimated_enhancement}, got {enhancement}"""

    assert np.allclose(
        t_correlation, theoretical_t_correlation, rtol=tolerance
    ), f"""
        The SSA algorithm did not measure the transmission matrix correctly.
        Expected {theoretical_t_correlation}, got {t_correlation}"""

    assert np.allclose(
        estimated_t_correlation, theoretical_t_correlation, rtol=tolerance
    ), f"""
        The SSA algorithm did not estimate the fidelity of the transmission matrix correctly.
        Expected {theoretical_t_correlation}, got {estimated_t_correlation}"""

    assert np.allclose(
        result.fidelity_noise, theoretical_noise_fidelity, rtol=tolerance
    ), f"""
        The SSA algorithm did not estimate the noise correctly.
        Expected {theoretical_noise_fidelity}, got {result.fidelity_noise}"""


def random_transmission_matrix(shape):
    """
    Create a random transmission matrix with the given shape.
    """
<<<<<<< HEAD
    aberrations = skimage.data.camera() * (2.0 * np.pi / 255.0)
    sim = SimulatedWFS(aberrations=aberrations)
    alg = FourierDualReference(
        feedback=sim,
        slm=sim.slm,
        slm_shape=np.shape(aberrations),
        k_angles_min=-n_x,
        k_angles_max=n_x,
        phase_steps=4,
    )
    results = alg.execute()
    assert_enhancement(sim.slm, sim, results, np.exp(1j * aberrations))
=======
    return np.random.normal(size=shape) + 1j * np.random.normal(size=shape)
>>>>>>> efd9b7e0


@pytest.mark.skip("Not implemented")
def test_fourier2():
    """Test the Fourier dual reference algorithm using WFSController."""
    slm_shape = (1000, 1000)
    aberrations = skimage.data.camera() * ((2 * np.pi) / 255.0)
    sim = SimulatedWFS(aberrations=aberrations)
    alg = FourierDualReference(
<<<<<<< HEAD
        feedback=sim,
        slm=sim.slm,
        slm_shape=slm_shape,
        k_angles_min=-5,
        k_angles_max=5,
        phase_steps=3,
    )
    controller = WFSController(alg)
    controller.wavefront = WFSController.State.SHAPED_WAVEFRONT
    scaled_aberration = zoom(aberrations, np.array(slm_shape) / aberrations.shape)
    assert_enhancement(sim.slm, sim, controller._result, np.exp(1j * scaled_aberration))


@pytest.mark.skip(
    reason="This test is is not passing yet and needs further inspection to see if the test itself is "
    "correct."
)
def test_fourier3():
    """Test the Fourier dual reference algorithm using WFSController."""
    slm_shape = (32, 32)
    aberrations = np.random.uniform(0.0, 2 * np.pi, slm_shape)
    sim = SimulatedWFS(aberrations=aberrations)
    alg = FourierDualReference(
        feedback=sim,
        slm=sim.slm,
        slm_shape=slm_shape,
        k_angles_min=-32,
        k_angles_max=32,
        phase_steps=3,
=======
        feedback=sim, slm=sim.slm, slm_shape=slm_shape, k_radius=7.5, phase_steps=3
>>>>>>> efd9b7e0
    )
    controller = WFSController(alg)
    controller.wavefront = WFSController.State.SHAPED_WAVEFRONT
    scaled_aberration = zoom(aberrations, np.array(slm_shape) / aberrations.shape)
    assert_enhancement(sim.slm, sim, controller._result, np.exp(1j * scaled_aberration))


<<<<<<< HEAD
@pytest.mark.parametrize(
    "k_radius, g",
    [[2.5, (1.0, 0.0)], [2.5, (0.0, 2.0)]],
)
def test_fourier_circle(k_radius, g):
    """
    Test Fourier dual reference algorithm with a circular k-space, with a tilt 'aberration'.
    """
    aberrations = tilt(shape=(100, 100), extent=(2, 2), g=g, phase_offset=0.5)
    sim = SimulatedWFS(aberrations=aberrations)
    alg = FourierDualReferenceCircle(
        feedback=sim,
        slm=sim.slm,
        slm_shape=np.shape(aberrations),
        k_radius=k_radius,
        phase_steps=4,
    )
    results = alg.execute()
    assert_enhancement(sim.slm, sim, results, np.exp(1j * aberrations))


=======
@pytest.mark.skip("Not implemented")
>>>>>>> efd9b7e0
def test_fourier_microscope():
    aberration_phase = skimage.data.camera() * ((2 * np.pi) / 255.0) + np.pi
    aberration = StaticSource(
        aberration_phase, pixel_size=2.0 / np.array(aberration_phase.shape)
    )
    img = np.zeros((1000, 1000), dtype=np.int16)
    signal_location = (250, 250)
    img[signal_location] = 100
    slm_shape = (1000, 1000)

    src = StaticSource(img, 400 * u.nm)
    slm = SLM(shape=(1000, 1000))
    sim = Microscope(
        source=src,
        incident_field=slm.field,
        magnification=1,
        numerical_aperture=1,
        aberrations=aberration,
        wavelength=800 * u.nm,
    )
    cam = sim.get_camera(analog_max=100)
    roi_detector = SingleRoi(cam, pos=(250, 250))  # Only measure that specific point
    alg = FourierDualReference(
<<<<<<< HEAD
        feedback=roi_detector,
        slm=slm,
        slm_shape=slm_shape,
        k_angles_min=-1,
        k_angles_max=1,
        phase_steps=3,
=======
        feedback=roi_detector, slm=slm, slm_shape=slm_shape, k_radius=1.5, phase_steps=3
>>>>>>> efd9b7e0
    )
    controller = WFSController(alg)
    controller.wavefront = WFSController.State.FLAT_WAVEFRONT
    before = roi_detector.read()
    controller.wavefront = WFSController.State.SHAPED_WAVEFRONT
    after = roi_detector.read()
    # imshow(controller._optimized_wavefront)
    print(after / before)
    scaled_aberration = zoom(
        aberration_phase, np.array(slm_shape) / aberration_phase.shape
    )
    assert_enhancement(
        slm, roi_detector, controller._result, np.exp(1j * scaled_aberration)
    )


def test_fourier_correction_field():
    """
    Check the field correlation between set aberration and optimized wavefront of the Fourier-based algorithm.
    """
    aberrations = skimage.data.camera() * (2.0 * np.pi / 255.0)
    sim = SimulatedWFS(aberrations=aberrations)
    alg = FourierDualReference(
        feedback=sim,
        slm=sim.slm,
        slm_shape=np.shape(aberrations),
<<<<<<< HEAD
        k_angles_min=-2,
        k_angles_max=2,
=======
        k_radius=3.0,
>>>>>>> efd9b7e0
        phase_steps=3,
    )
    t = alg.execute().t

    t_correct = np.exp(1j * aberrations)
    correlation = np.vdot(t, t_correct) / np.sqrt(
        np.vdot(t, t) * np.vdot(t_correct, t_correct)
    )

    # TODO: integrate with other test cases, duplication
    assert abs(correlation) > 0.75


def test_phase_shift_correction():
    """
    Test the effect of shifting the found correction of the Fourier-based algorithm.
    Without the bug, a phase shift of the entire correction should not influence the measurement.
    TODO: move to test of SimulatedWFS, since it is not testing the WFS algorithm itself
    """
    aberrations = skimage.data.camera() * (2.0 * np.pi / 255.0)
    sim = SimulatedWFS(aberrations=aberrations)
    alg = FourierDualReference(
        feedback=sim,
        slm=sim.slm,
        slm_shape=np.shape(aberrations),
<<<<<<< HEAD
        k_angles_min=-1,
        k_angles_max=1,
=======
        k_radius=1.5,
>>>>>>> efd9b7e0
        phase_steps=3,
    )
    t = alg.execute().t

    # compute the phase pattern to optimize the intensity in target 0
    optimised_wf = -np.angle(t)
    sim.slm.set_phases(0)
    before = sim.read()

    optimised_wf -= 5
    signals = []

    for n in range(5):
        optimised_wf += 2
        sim.slm.set_phases(optimised_wf)
        signal = sim.read()
        signals.append(signal)

    assert (
<<<<<<< HEAD
        np.std(signals) < 0.0001 * before
    ), f"""The simulated response of the Fourier algorithm is sensitive to a 
    flat 
        phase-shift. This is incorrect behaviour"""
=======
        np.std(signals) / np.mean(signals) < 0.001
    ), f"""The response of SimulatedWFS is sensitive to a flat 
        phase shift. This is incorrect behaviour"""
>>>>>>> efd9b7e0


@pytest.mark.parametrize("optimized_reference", [True, False])
@pytest.mark.parametrize("step", [True, False])
def test_flat_wf_response_fourier(optimized_reference, step):
    """
    Test the response of the Fourier-based WFS method when the solution is flat
    A flat solution means that the optimal correction is no correction.
    Also tests if stitching is done correctly by having an aberration pattern which is flat (but different) on the two halves.

    test the optimized wavefront by checking if it has irregularities.
    """
    aberrations = np.ones(shape=(4, 4))
    if step:
        aberrations[:, 2:] = 2.0
    sim = SimulatedWFS(aberrations=aberrations.reshape((*aberrations.shape, 1)))

    alg = FourierDualReference(
        feedback=sim,
        slm=sim.slm,
        slm_shape=np.shape(aberrations),
<<<<<<< HEAD
        k_angles_min=-1,
        k_angles_max=1,
        phase_steps=3,
=======
        k_radius=1.5,
        phase_steps=3,
        optimized_reference=optimized_reference,
>>>>>>> efd9b7e0
    )

    t = alg.execute().t

    # test the optimized wavefront by checking if it has irregularities.
    measured_aberrations = np.squeeze(np.angle(t))
    measured_aberrations += aberrations[0, 0] - measured_aberrations[0, 0]
    assert np.allclose(
        measured_aberrations, aberrations, atol=0.02
    )  # The measured wavefront is not flat.


def test_flat_wf_response_ssa():
    """
    Test the response of the SSA WFS method when the solution is flat.
    """
    aberrations = np.zeros(shape=(512, 512))
    sim = SimulatedWFS(aberrations=aberrations)

    alg = StepwiseSequential(feedback=sim, slm=sim.slm, n_x=4, n_y=4, phase_steps=3)

    # Execute the SSA algorithm to get the optimized wavefront
    t = alg.execute().t
    optimised_wf = np.angle(t)

    # Assert that the standard deviation of the optimized wavefront is below the threshold,
    # indicating that it is effectively flat
    assert (
        np.std(optimised_wf) < 0.001
    ), f"Response flat wavefront not flat, std: {np.std(optimised_wf)}"


def test_multidimensional_feedback_ssa():
    aberrations = np.random.uniform(0.0, 2 * np.pi, (256, 256, 5, 2))
    sim = SimulatedWFS(aberrations=aberrations)

    alg = StepwiseSequential(feedback=sim, slm=sim.slm)
    t = alg.execute().t

    # compute the phase pattern to optimize the intensity in target 2,1
    target = (2, 1)
    optimised_wf = -np.angle(t[(..., *target)])

    # Calculate the enhancement factor
    # Note: technically this is not the enhancement, just the ratio after/before
    sim.slm.set_phases(0.0)
    before = sim.read()
    sim.slm.set_phases(optimised_wf)
    after = sim.read()
    enhancement = after / before

    assert (
        enhancement[target] >= 3.0
    ), f"""The SSA algorithm did not enhance focus as much as expected.
            Expected at least 3.0, got {enhancement}"""


def test_multidimensional_feedback_fourier():
    aberrations = np.random.uniform(0.0, 2 * np.pi, (256, 256, 5, 2))
    sim = SimulatedWFS(aberrations=aberrations)

    # input the camera as a feedback object, such that it is multidimensional
<<<<<<< HEAD
    alg = FourierDualReference(
        feedback=sim, slm=sim.slm, k_angles_min=-1, k_angles_max=1, phase_steps=3
    )
=======
    alg = FourierDualReference(feedback=sim, slm=sim.slm, k_radius=3.5, phase_steps=3)
>>>>>>> efd9b7e0
    t = alg.execute().t

    # compute the phase pattern to optimize the intensity in target 0
    optimised_wf = -np.angle(t[:, :, 2, 1])

    # Calculate the enhancement factor
    # Note: technically this is not the enhancement, just the ratio after/before
    sim.slm.set_phases(0.0)
    before = sim.read()
    sim.slm.set_phases(optimised_wf)
    after = sim.read()
    enhancement = after / before

    assert (
        enhancement[2, 1] >= 3.0
    ), f"""The algorithm did not enhance the focus as much as expected.
            Expected at least 3.0, got {enhancement}"""


<<<<<<< HEAD
@pytest.mark.parametrize("gaussian_noise_std", (0.0, 0.1, 0.5, 3.0))
def test_ssa_fidelity(gaussian_noise_std):
    """Test fidelity prediction for WFS simulation with various noise levels."""
    # === Define virtual devices for a WFS simulation ===
    # Define aberration as a pattern of random phases at the pupil plane
    aberrations = np.random.uniform(size=(80, 80)) * 2 * np.pi

    # Define specimen as an image with several bright pixels
    specimen_img = np.zeros((240, 240))
    specimen_img[120, 120] = 2e5
    specimen = set_pixel_size(specimen_img, pixel_size=100 * u.nm)

    # The SLM is conjugated to the back pupil plane
    slm = SLM(shape=(80, 80))
    # Also simulate a shutter that can turn off the light
    shutter = Shutter(slm.field)

    # Simulate a WFS microscope looking at the specimen
    sim = Microscope(
        source=specimen,
        incident_field=shutter,
        aberrations=aberrations,
        wavelength=800 * u.nm,
    )

    # Simulate a camera device with gaussian noise and shot noise
    cam = sim.get_camera(
        analog_max=1e4, shot_noise=False, gaussian_noise_std=gaussian_noise_std
    )

    # Define feedback as circular region of interest in the center of the frame
    roi_detector = SingleRoi(cam, radius=1)

    # === Run wavefront shaping experiment ===
    # Use the stepwise sequential (SSA) WFS algorithm
    n_x = 10
    n_y = 10
    alg = StepwiseSequential(
        feedback=roi_detector, slm=slm, n_x=n_x, n_y=n_y, phase_steps=8
    )

    # Define a region of interest to determine average speckle intensity
    roi_background = SingleRoi(cam, radius=50)

    # Run WFS troubleshooter and output a report to the console
    trouble = troubleshoot(
        algorithm=alg,
        background_feedback=roi_background,
        frame_source=cam,
        shutter=shutter,
    )

    assert np.isclose(
        trouble.measured_enhancement, trouble.expected_enhancement, rtol=0.2
    )


def test_ssa_aberration_reconstruction():
    """Test if SSA can closely reconstruct the ground truth aberrations."""
    do_debug = False

    n_x = 6
    n_y = 5

    # Create aberrations
    x = np.linspace(-1, 1, n_x).reshape((1, -1))
    y = np.linspace(-1, 1, n_y).reshape((-1, 1))
    aberrations = (
        np.sin(0.8 * np.pi * x)
        * np.cos(1.3 * np.pi * y)
        * (0.8 * np.pi + 0.4 * x + 0.4 * y)
    ) % (2 * np.pi)
    aberrations[0:1, :] = 0
    aberrations[:, 0:1] = 0

    # Initialize simulation and algorithm
    sim = SimulatedWFS(aberrations=aberrations.reshape((*aberrations.shape, 1)))

    alg = StepwiseSequential(feedback=sim, slm=sim.slm, n_x=n_x, n_y=n_y, phase_steps=4)

    result = alg.execute()

    if do_debug:
        import matplotlib.pyplot as plt

        plt.figure()
        plt.imshow(
            np.angle(np.exp(1j * aberrations)), vmin=-np.pi, vmax=np.pi, cmap="hsv"
        )
        plt.title("Aberrations")

        plt.figure()
        plt.imshow(np.angle(result.t), vmin=-np.pi, vmax=np.pi, cmap="hsv")
        plt.title("t")
        plt.colorbar()
        plt.show()

    assert np.abs(field_correlation(np.exp(1j * aberrations), result.t)) > 0.99


@pytest.mark.parametrize(
    "construct_basis", (half_plane_wave_basis, half_hadamard_basis)
)
def test_custom_blind_dual_reference_ortho_split(construct_basis: callable):
    """Test custom blind dual reference with an orthonormal phase-only basis."""
    do_debug = False

    # Create set of phase-only orthonormal modes
    N1 = 8
    N2 = 4
    M = N1 * N2
    mode_set_half = construct_basis(N1, N2)
    mode_set = np.concatenate((mode_set_half, np.zeros(shape=(N1, N2, M))), axis=1)
=======
@pytest.mark.parametrize("type", ("plane_wave", "hadamard"))
@pytest.mark.parametrize("shape", ((8, 8), (16, 4)))
def test_custom_blind_dual_reference_ortho_split(type: str, shape):
    """Test custom blind dual reference with an orthonormal phase-only basis.
    Two types of bases are tested: plane waves and Hadamard"""
    do_debug = False
    N = shape[0] * (shape[1] // 2)
    modes_shape = (shape[0], shape[1] // 2, N)
    if type == "plane_wave":
        # Create a full plane wave basis for one half of the SLM.
        modes = np.fft.fft2(np.eye(N).reshape(modes_shape), axes=(0, 1))
    else:  # type == 'hadamard':
        modes = hadamard(N).reshape(modes_shape)

    mask = np.concatenate(
        (np.zeros(modes_shape[0:2], dtype=bool), np.ones(modes_shape[0:2], dtype=bool)),
        axis=1,
    )
    mode_set = np.concatenate((modes, np.zeros(shape=modes_shape)), axis=1)
>>>>>>> efd9b7e0
    phases_set = np.angle(mode_set)

    if do_debug:
        # Plot the modes
        import matplotlib.pyplot as plt

        plt.figure(figsize=(12, 7))
        for m in range(N):
            plt.subplot(*modes_shape[0:1], m + 1)
            plt.imshow(np.angle(mode_set[:, :, m]), vmin=-np.pi, vmax=np.pi)
            plt.title(f"m={m}")
            plt.xticks([])
            plt.yticks([])
        plt.pause(0.1)

    # Create aberrations
<<<<<<< HEAD
    x = np.linspace(-1, 1, 1 * N1).reshape((1, -1))
    y = np.linspace(-1, 1, 1 * N1).reshape((-1, 1))
    aberrations = (
        np.sin(0.8 * np.pi * x)
        * np.cos(1.3 * np.pi * y)
        * (0.8 * np.pi + 0.4 * x + 0.4 * y)
    ) % (2 * np.pi)
    aberrations[0:2, :] = 0
    aberrations[:, 0:2] = 0

    sim = SimulatedWFS(aberrations=aberrations.reshape((*aberrations.shape, 1)))

    alg = CustomIterativeDualReference(
        feedback=sim,
        slm=sim.slm,
        slm_shape=aberrations.shape,
        phases=(phases_set, np.flip(phases_set, axis=1)),
        set1_mask=mask,
        phase_steps=4,
=======
    sim = SimulatedWFS(t=random_transmission_matrix(shape))

    alg = DualReference(
        feedback=sim,
        slm=sim.slm,
        phase_patterns=(phases_set, np.flip(phases_set, axis=1)),
        group_mask=mask,
>>>>>>> efd9b7e0
        iterations=4,
    )

    result = alg.execute()

    if do_debug:
        plt.figure()
<<<<<<< HEAD
        plt.imshow(
            np.angle(np.exp(1j * aberrations)), vmin=-np.pi, vmax=np.pi, cmap="hsv"
        )
=======
        plt.imshow(np.angle(sim.t), vmin=-np.pi, vmax=np.pi, cmap="hsv")
>>>>>>> efd9b7e0
        plt.title("Aberrations")

        plt.figure()
        plt.imshow(np.angle(result.t), vmin=-np.pi, vmax=np.pi, cmap="hsv")
        plt.title("t")
        plt.colorbar()
        plt.show()

    assert (
        np.abs(field_correlation(sim.t, result.t)) > 0.99
    )  # todo: find out why this is not higher


def test_custom_blind_dual_reference_non_ortho():
    """
    Test custom blind dual reference with a non-orthogonal basis.
    """
    do_debug = False

    # Create set of modes that are barely linearly independent
    N1 = 6
    N2 = 3
    M = N1 * N2
    mode_set_half = (1 / M) * (
        1j * np.eye(M).reshape((N1, N2, M)) * -np.ones(shape=(N1, N2, M))
    )
    mode_set = np.concatenate((mode_set_half, np.zeros(shape=(N1, N2, M))), axis=1)
    phases_set = np.angle(mode_set)
    mask = np.concatenate((np.zeros((N1, N2)), np.ones((N1, N2))), axis=1)

    if do_debug:
        # Plot the modes
        import matplotlib.pyplot as plt

        plt.figure(figsize=(12, 7))
        for m in range(M):
            plt.subplot(N2, N1, m + 1)
<<<<<<< HEAD
            plt.imshow(np.angle(mode_set[:, :, m]), vmin=-np.pi, vmax=np.pi)
=======
            plt.imshow(phases_set[:, :, m], vmin=-np.pi, vmax=np.pi)
>>>>>>> efd9b7e0
            plt.title(f"m={m}")
            plt.xticks([])
            plt.yticks([])
        plt.pause(0.01)
        plt.suptitle("Phase of basis functions for one half")

    # Create aberrations
    x = np.linspace(-1, 1, 1 * N1).reshape((1, -1))
    y = np.linspace(-1, 1, 1 * N1).reshape((-1, 1))
    aberrations = (
        np.sin(0.8 * np.pi * x)
        * np.cos(1.3 * np.pi * y)
        * (0.8 * np.pi + 0.4 * x + 0.4 * y)
    ) % (2 * np.pi)
    aberrations[0:1, :] = 0
    aberrations[:, 0:2] = 0

    sim = SimulatedWFS(aberrations=aberrations)

<<<<<<< HEAD
    alg = CustomIterativeDualReference(
        feedback=sim,
        slm=sim.slm,
        slm_shape=aberrations.shape,
        phases=(phases_set, np.flip(phases_set, axis=1)),
        set1_mask=mask,
=======
    alg = DualReference(
        feedback=sim,
        slm=sim.slm,
        phase_patterns=(phases_set, np.flip(phases_set, axis=1)),
        group_mask=mask,
>>>>>>> efd9b7e0
        phase_steps=4,
        iterations=4,
    )

    result = alg.execute()

    if do_debug:
        plt.figure()
        plt.imshow(
            np.angle(np.exp(1j * aberrations)), vmin=-np.pi, vmax=np.pi, cmap="hsv"
        )
        plt.title("Aberrations")
        plt.colorbar()

        plt.figure()
        plt.imshow(np.angle(result.t), vmin=-np.pi, vmax=np.pi, cmap="hsv")
        plt.title("t")
        plt.colorbar()
        plt.show()

    assert np.abs(field_correlation(np.exp(1j * aberrations), result.t)) > 0.999<|MERGE_RESOLUTION|>--- conflicted
+++ resolved
@@ -5,84 +5,12 @@
 from scipy.linalg import hadamard
 from scipy.ndimage import zoom
 
-<<<<<<< HEAD
-from ..openwfs.algorithms import (
-    StepwiseSequential,
-    FourierDualReference,
-    FourierDualReferenceCircle,
-    CustomIterativeDualReference,
-    troubleshoot,
-)
-from ..openwfs.algorithms.troubleshoot import field_correlation
-from ..openwfs.algorithms.utilities import WFSController
-from ..openwfs.processors import SingleRoi
-from ..openwfs.simulation import (
-    SimulatedWFS,
-    StaticSource,
-    SLM,
-    Microscope,
-    ADCProcessor,
-    Shutter,
-)
-from ..openwfs.utilities import set_pixel_size, tilt
-
-
-def assert_enhancement(slm, feedback, wfs_results, t_correct=None):
-    """Helper function to check if the intensity in the target focus increases as much as expected"""
-    optimised_wf = -np.angle(wfs_results.t)
-    slm.set_phases(0.0)
-    before = feedback.read()
-    slm.set_phases(optimised_wf)
-    after = feedback.read()
-    ratio = after / before
-    estimated_ratio = wfs_results.estimated_optimized_intensity / before
-    print(f"expected: {estimated_ratio}, actual: {ratio}")
-    assert (
-        estimated_ratio * 0.5 <= ratio <= estimated_ratio * 2.0
-    ), f"""
-        The SSA algorithm did not enhance the focus as much as expected.
-        Expected at least 0.5 * {estimated_ratio}, got {ratio}"""
-
-    if t_correct is not None:
-        # Check if we correctly measured the transmission matrix.
-        # The correlation will be less for fewer segments, hence an (ad hoc) factor of 2/sqrt(n)
-        t = wfs_results.t[:]
-        corr = np.abs(
-            np.vdot(t_correct, t)
-            / np.sqrt(np.vdot(t_correct, t_correct) * np.vdot(t, t))
-        )
-        assert corr > 1.0 - 2.0 / np.sqrt(wfs_results.n)
-
-
-def half_plane_wave_basis(N1: int, N2: int) -> nd:
-    """
-    Create a plane wave basis for one half of the SLM.
-
-    N1: shape[0] of SLM pattern half
-    N2: shape[1] of SLM pattern half
-    """
-    M = N1 * N2
-    return np.fft.fft2(np.eye(M).reshape((N1, N2, M)), axes=(0, 1))
-
-
-def half_hadamard_basis(N1: int, N2: int) -> nd:
-    """
-    Create a Hadamard basis for one half of the SLM. N1 and N2 must be powers of 2.
-
-    N1: shape[0] of SLM pattern half
-    N2: shape[1] of SLM pattern half
-    """
-    M = N1 * N2
-    return hadamard(M, dtype=np.complex128).reshape((N1, N2, M))
-
-=======
 from ..openwfs.algorithms import StepwiseSequential, FourierDualReference, DualReference
 from ..openwfs.algorithms.troubleshoot import field_correlation
 from ..openwfs.algorithms.utilities import WFSController
 from ..openwfs.processors import SingleRoi
 from ..openwfs.simulation import SimulatedWFS, StaticSource, SLM, Microscope
 from ..openwfs.simulation.mockdevices import GaussianNoise
->>>>>>> efd9b7e0
 
 
 @pytest.mark.parametrize("shape", [(4, 7), (10, 7), (20, 31)])
@@ -101,69 +29,6 @@
     M = 100  # number of targets
     phase_steps = 6
 
-<<<<<<< HEAD
-@pytest.mark.parametrize("n_y, n_x", [(5, 5), (7, 11), (6, 4)])
-def test_ssa_noise(n_y, n_x):
-    """
-    Test the enhancement prediction with noisy SSA.
-
-    Note: this test fails if a smooth image is shown, indicating that the estimators
-    only work well for strong scattering at the moment.
-    """
-    generator = np.random.default_rng(seed=12345)
-    aberrations = generator.uniform(0.0, 2 * np.pi, (n_y, n_x))
-    sim_no_noise = SimulatedWFS(aberrations=aberrations)
-    slm = sim_no_noise.slm
-    scale = np.max(sim_no_noise.read())
-    sim = ADCProcessor(
-        sim_no_noise,
-        analog_max=scale * 200.0,
-        digital_max=10000,
-        shot_noise=True,
-        generator=generator,
-    )
-    alg = StepwiseSequential(feedback=sim, slm=slm, n_x=n_x, n_y=n_y, phase_steps=10)
-    result = alg.execute()
-    print(result.fidelity_noise)
-
-    assert_enhancement(slm, sim, result)
-
-
-def test_ssa_enhancement():
-    input_shape = (40, 40)
-    output_shape = (200, 200)  # todo: resize
-    rng = np.random.default_rng(seed=12345)
-
-    def get_random_aberrations():
-        return resize(rng.uniform(size=input_shape) * 2 * np.pi, output_shape, order=0)
-
-    # Define mock hardware and algorithm
-    slm = SLM(shape=output_shape)
-
-    # Find average background intensity
-    unshaped_intensities = np.zeros((30,))
-    for n in range(len(unshaped_intensities)):
-        signal = SimulatedWFS(aberrations=get_random_aberrations(), slm=slm)
-        unshaped_intensities[n] = signal.read()
-
-    num_runs = 10
-    shaped_intensities_ssa = np.zeros(num_runs)
-    for r in range(num_runs):
-        sim = SimulatedWFS(aberrations=get_random_aberrations(), slm=slm)
-
-        # SSA
-        print(f"SSA run {r + 1}/{num_runs}")
-        alg_ssa = StepwiseSequential(
-            feedback=sim, slm=sim.slm, n_x=13, n_y=13, phase_steps=6
-        )
-        wfs_result_ssa = alg_ssa.execute()
-        sim.slm.set_phases(-np.angle(wfs_result_ssa.t))
-        shaped_intensities_ssa[r] = sim.read()
-
-    # Compute enhancements and error margins
-    enhancement_ssa = shaped_intensities_ssa.mean() / unshaped_intensities.mean()
-    enhancement_ssa_std = shaped_intensities_ssa.std() / unshaped_intensities.mean()
-=======
     # create feedback object, with noise if needed
     sim = SimulatedWFS(t=random_transmission_matrix((*shape, M)))
     sim.slm.set_phases(0.0)
@@ -198,7 +63,6 @@
     # Execute the algorithm to get the optimized wavefront
     # for all targets simultaneously
     result = alg.execute()
->>>>>>> efd9b7e0
 
     # Determine the optimized intensities in each of the targets individually
     # Also estimate the fidelity of the transmission matrix reconstruction
@@ -236,13 +100,6 @@
     )
     tolerance = 2.0 / np.sqrt(M)
     print(
-<<<<<<< HEAD
-        f"SSA enhancement (squared signal): {enhancement_ssa:.2f}, std={enhancement_ssa_std:.2f}, with {wfs_result_ssa.n} modes"
-    )
-
-    assert enhancement_ssa > 100.0
-
-=======
         f"\nenhancement:      \ttheoretical= {theoretical_enhancement},\testimated={estimated_enhancement},\tactual: {enhancement}"
     )
     print(
@@ -252,7 +109,6 @@
         f"noise fidelity:   \ttheoretical = {theoretical_noise_fidelity},\testimated = {result.fidelity_noise}"
     )
     print(f"comparing at relative tolerance: {tolerance}")
->>>>>>> efd9b7e0
 
     assert np.allclose(
         enhancement, theoretical_enhancement, rtol=tolerance
@@ -289,22 +145,7 @@
     """
     Create a random transmission matrix with the given shape.
     """
-<<<<<<< HEAD
-    aberrations = skimage.data.camera() * (2.0 * np.pi / 255.0)
-    sim = SimulatedWFS(aberrations=aberrations)
-    alg = FourierDualReference(
-        feedback=sim,
-        slm=sim.slm,
-        slm_shape=np.shape(aberrations),
-        k_angles_min=-n_x,
-        k_angles_max=n_x,
-        phase_steps=4,
-    )
-    results = alg.execute()
-    assert_enhancement(sim.slm, sim, results, np.exp(1j * aberrations))
-=======
     return np.random.normal(size=shape) + 1j * np.random.normal(size=shape)
->>>>>>> efd9b7e0
 
 
 @pytest.mark.skip("Not implemented")
@@ -314,13 +155,7 @@
     aberrations = skimage.data.camera() * ((2 * np.pi) / 255.0)
     sim = SimulatedWFS(aberrations=aberrations)
     alg = FourierDualReference(
-<<<<<<< HEAD
-        feedback=sim,
-        slm=sim.slm,
-        slm_shape=slm_shape,
-        k_angles_min=-5,
-        k_angles_max=5,
-        phase_steps=3,
+        feedback=sim, slm=sim.slm, slm_shape=slm_shape, k_radius=7.5, phase_steps=3
     )
     controller = WFSController(alg)
     controller.wavefront = WFSController.State.SHAPED_WAVEFRONT
@@ -328,57 +163,7 @@
     assert_enhancement(sim.slm, sim, controller._result, np.exp(1j * scaled_aberration))
 
 
-@pytest.mark.skip(
-    reason="This test is is not passing yet and needs further inspection to see if the test itself is "
-    "correct."
-)
-def test_fourier3():
-    """Test the Fourier dual reference algorithm using WFSController."""
-    slm_shape = (32, 32)
-    aberrations = np.random.uniform(0.0, 2 * np.pi, slm_shape)
-    sim = SimulatedWFS(aberrations=aberrations)
-    alg = FourierDualReference(
-        feedback=sim,
-        slm=sim.slm,
-        slm_shape=slm_shape,
-        k_angles_min=-32,
-        k_angles_max=32,
-        phase_steps=3,
-=======
-        feedback=sim, slm=sim.slm, slm_shape=slm_shape, k_radius=7.5, phase_steps=3
->>>>>>> efd9b7e0
-    )
-    controller = WFSController(alg)
-    controller.wavefront = WFSController.State.SHAPED_WAVEFRONT
-    scaled_aberration = zoom(aberrations, np.array(slm_shape) / aberrations.shape)
-    assert_enhancement(sim.slm, sim, controller._result, np.exp(1j * scaled_aberration))
-
-
-<<<<<<< HEAD
-@pytest.mark.parametrize(
-    "k_radius, g",
-    [[2.5, (1.0, 0.0)], [2.5, (0.0, 2.0)]],
-)
-def test_fourier_circle(k_radius, g):
-    """
-    Test Fourier dual reference algorithm with a circular k-space, with a tilt 'aberration'.
-    """
-    aberrations = tilt(shape=(100, 100), extent=(2, 2), g=g, phase_offset=0.5)
-    sim = SimulatedWFS(aberrations=aberrations)
-    alg = FourierDualReferenceCircle(
-        feedback=sim,
-        slm=sim.slm,
-        slm_shape=np.shape(aberrations),
-        k_radius=k_radius,
-        phase_steps=4,
-    )
-    results = alg.execute()
-    assert_enhancement(sim.slm, sim, results, np.exp(1j * aberrations))
-
-
-=======
 @pytest.mark.skip("Not implemented")
->>>>>>> efd9b7e0
 def test_fourier_microscope():
     aberration_phase = skimage.data.camera() * ((2 * np.pi) / 255.0) + np.pi
     aberration = StaticSource(
@@ -402,16 +187,7 @@
     cam = sim.get_camera(analog_max=100)
     roi_detector = SingleRoi(cam, pos=(250, 250))  # Only measure that specific point
     alg = FourierDualReference(
-<<<<<<< HEAD
-        feedback=roi_detector,
-        slm=slm,
-        slm_shape=slm_shape,
-        k_angles_min=-1,
-        k_angles_max=1,
-        phase_steps=3,
-=======
         feedback=roi_detector, slm=slm, slm_shape=slm_shape, k_radius=1.5, phase_steps=3
->>>>>>> efd9b7e0
     )
     controller = WFSController(alg)
     controller.wavefront = WFSController.State.FLAT_WAVEFRONT
@@ -438,12 +214,7 @@
         feedback=sim,
         slm=sim.slm,
         slm_shape=np.shape(aberrations),
-<<<<<<< HEAD
-        k_angles_min=-2,
-        k_angles_max=2,
-=======
         k_radius=3.0,
->>>>>>> efd9b7e0
         phase_steps=3,
     )
     t = alg.execute().t
@@ -469,12 +240,7 @@
         feedback=sim,
         slm=sim.slm,
         slm_shape=np.shape(aberrations),
-<<<<<<< HEAD
-        k_angles_min=-1,
-        k_angles_max=1,
-=======
         k_radius=1.5,
->>>>>>> efd9b7e0
         phase_steps=3,
     )
     t = alg.execute().t
@@ -494,16 +260,9 @@
         signals.append(signal)
 
     assert (
-<<<<<<< HEAD
-        np.std(signals) < 0.0001 * before
-    ), f"""The simulated response of the Fourier algorithm is sensitive to a 
-    flat 
-        phase-shift. This is incorrect behaviour"""
-=======
         np.std(signals) / np.mean(signals) < 0.001
     ), f"""The response of SimulatedWFS is sensitive to a flat 
         phase shift. This is incorrect behaviour"""
->>>>>>> efd9b7e0
 
 
 @pytest.mark.parametrize("optimized_reference", [True, False])
@@ -525,15 +284,9 @@
         feedback=sim,
         slm=sim.slm,
         slm_shape=np.shape(aberrations),
-<<<<<<< HEAD
-        k_angles_min=-1,
-        k_angles_max=1,
-        phase_steps=3,
-=======
         k_radius=1.5,
         phase_steps=3,
         optimized_reference=optimized_reference,
->>>>>>> efd9b7e0
     )
 
     t = alg.execute().t
@@ -596,13 +349,7 @@
     sim = SimulatedWFS(aberrations=aberrations)
 
     # input the camera as a feedback object, such that it is multidimensional
-<<<<<<< HEAD
-    alg = FourierDualReference(
-        feedback=sim, slm=sim.slm, k_angles_min=-1, k_angles_max=1, phase_steps=3
-    )
-=======
     alg = FourierDualReference(feedback=sim, slm=sim.slm, k_radius=3.5, phase_steps=3)
->>>>>>> efd9b7e0
     t = alg.execute().t
 
     # compute the phase pattern to optimize the intensity in target 0
@@ -622,121 +369,6 @@
             Expected at least 3.0, got {enhancement}"""
 
 
-<<<<<<< HEAD
-@pytest.mark.parametrize("gaussian_noise_std", (0.0, 0.1, 0.5, 3.0))
-def test_ssa_fidelity(gaussian_noise_std):
-    """Test fidelity prediction for WFS simulation with various noise levels."""
-    # === Define virtual devices for a WFS simulation ===
-    # Define aberration as a pattern of random phases at the pupil plane
-    aberrations = np.random.uniform(size=(80, 80)) * 2 * np.pi
-
-    # Define specimen as an image with several bright pixels
-    specimen_img = np.zeros((240, 240))
-    specimen_img[120, 120] = 2e5
-    specimen = set_pixel_size(specimen_img, pixel_size=100 * u.nm)
-
-    # The SLM is conjugated to the back pupil plane
-    slm = SLM(shape=(80, 80))
-    # Also simulate a shutter that can turn off the light
-    shutter = Shutter(slm.field)
-
-    # Simulate a WFS microscope looking at the specimen
-    sim = Microscope(
-        source=specimen,
-        incident_field=shutter,
-        aberrations=aberrations,
-        wavelength=800 * u.nm,
-    )
-
-    # Simulate a camera device with gaussian noise and shot noise
-    cam = sim.get_camera(
-        analog_max=1e4, shot_noise=False, gaussian_noise_std=gaussian_noise_std
-    )
-
-    # Define feedback as circular region of interest in the center of the frame
-    roi_detector = SingleRoi(cam, radius=1)
-
-    # === Run wavefront shaping experiment ===
-    # Use the stepwise sequential (SSA) WFS algorithm
-    n_x = 10
-    n_y = 10
-    alg = StepwiseSequential(
-        feedback=roi_detector, slm=slm, n_x=n_x, n_y=n_y, phase_steps=8
-    )
-
-    # Define a region of interest to determine average speckle intensity
-    roi_background = SingleRoi(cam, radius=50)
-
-    # Run WFS troubleshooter and output a report to the console
-    trouble = troubleshoot(
-        algorithm=alg,
-        background_feedback=roi_background,
-        frame_source=cam,
-        shutter=shutter,
-    )
-
-    assert np.isclose(
-        trouble.measured_enhancement, trouble.expected_enhancement, rtol=0.2
-    )
-
-
-def test_ssa_aberration_reconstruction():
-    """Test if SSA can closely reconstruct the ground truth aberrations."""
-    do_debug = False
-
-    n_x = 6
-    n_y = 5
-
-    # Create aberrations
-    x = np.linspace(-1, 1, n_x).reshape((1, -1))
-    y = np.linspace(-1, 1, n_y).reshape((-1, 1))
-    aberrations = (
-        np.sin(0.8 * np.pi * x)
-        * np.cos(1.3 * np.pi * y)
-        * (0.8 * np.pi + 0.4 * x + 0.4 * y)
-    ) % (2 * np.pi)
-    aberrations[0:1, :] = 0
-    aberrations[:, 0:1] = 0
-
-    # Initialize simulation and algorithm
-    sim = SimulatedWFS(aberrations=aberrations.reshape((*aberrations.shape, 1)))
-
-    alg = StepwiseSequential(feedback=sim, slm=sim.slm, n_x=n_x, n_y=n_y, phase_steps=4)
-
-    result = alg.execute()
-
-    if do_debug:
-        import matplotlib.pyplot as plt
-
-        plt.figure()
-        plt.imshow(
-            np.angle(np.exp(1j * aberrations)), vmin=-np.pi, vmax=np.pi, cmap="hsv"
-        )
-        plt.title("Aberrations")
-
-        plt.figure()
-        plt.imshow(np.angle(result.t), vmin=-np.pi, vmax=np.pi, cmap="hsv")
-        plt.title("t")
-        plt.colorbar()
-        plt.show()
-
-    assert np.abs(field_correlation(np.exp(1j * aberrations), result.t)) > 0.99
-
-
-@pytest.mark.parametrize(
-    "construct_basis", (half_plane_wave_basis, half_hadamard_basis)
-)
-def test_custom_blind_dual_reference_ortho_split(construct_basis: callable):
-    """Test custom blind dual reference with an orthonormal phase-only basis."""
-    do_debug = False
-
-    # Create set of phase-only orthonormal modes
-    N1 = 8
-    N2 = 4
-    M = N1 * N2
-    mode_set_half = construct_basis(N1, N2)
-    mode_set = np.concatenate((mode_set_half, np.zeros(shape=(N1, N2, M))), axis=1)
-=======
 @pytest.mark.parametrize("type", ("plane_wave", "hadamard"))
 @pytest.mark.parametrize("shape", ((8, 8), (16, 4)))
 def test_custom_blind_dual_reference_ortho_split(type: str, shape):
@@ -756,7 +388,6 @@
         axis=1,
     )
     mode_set = np.concatenate((modes, np.zeros(shape=modes_shape)), axis=1)
->>>>>>> efd9b7e0
     phases_set = np.angle(mode_set)
 
     if do_debug:
@@ -773,27 +404,6 @@
         plt.pause(0.1)
 
     # Create aberrations
-<<<<<<< HEAD
-    x = np.linspace(-1, 1, 1 * N1).reshape((1, -1))
-    y = np.linspace(-1, 1, 1 * N1).reshape((-1, 1))
-    aberrations = (
-        np.sin(0.8 * np.pi * x)
-        * np.cos(1.3 * np.pi * y)
-        * (0.8 * np.pi + 0.4 * x + 0.4 * y)
-    ) % (2 * np.pi)
-    aberrations[0:2, :] = 0
-    aberrations[:, 0:2] = 0
-
-    sim = SimulatedWFS(aberrations=aberrations.reshape((*aberrations.shape, 1)))
-
-    alg = CustomIterativeDualReference(
-        feedback=sim,
-        slm=sim.slm,
-        slm_shape=aberrations.shape,
-        phases=(phases_set, np.flip(phases_set, axis=1)),
-        set1_mask=mask,
-        phase_steps=4,
-=======
     sim = SimulatedWFS(t=random_transmission_matrix(shape))
 
     alg = DualReference(
@@ -801,7 +411,6 @@
         slm=sim.slm,
         phase_patterns=(phases_set, np.flip(phases_set, axis=1)),
         group_mask=mask,
->>>>>>> efd9b7e0
         iterations=4,
     )
 
@@ -809,13 +418,7 @@
 
     if do_debug:
         plt.figure()
-<<<<<<< HEAD
-        plt.imshow(
-            np.angle(np.exp(1j * aberrations)), vmin=-np.pi, vmax=np.pi, cmap="hsv"
-        )
-=======
         plt.imshow(np.angle(sim.t), vmin=-np.pi, vmax=np.pi, cmap="hsv")
->>>>>>> efd9b7e0
         plt.title("Aberrations")
 
         plt.figure()
@@ -853,11 +456,7 @@
         plt.figure(figsize=(12, 7))
         for m in range(M):
             plt.subplot(N2, N1, m + 1)
-<<<<<<< HEAD
-            plt.imshow(np.angle(mode_set[:, :, m]), vmin=-np.pi, vmax=np.pi)
-=======
             plt.imshow(phases_set[:, :, m], vmin=-np.pi, vmax=np.pi)
->>>>>>> efd9b7e0
             plt.title(f"m={m}")
             plt.xticks([])
             plt.yticks([])
@@ -877,20 +476,11 @@
 
     sim = SimulatedWFS(aberrations=aberrations)
 
-<<<<<<< HEAD
-    alg = CustomIterativeDualReference(
-        feedback=sim,
-        slm=sim.slm,
-        slm_shape=aberrations.shape,
-        phases=(phases_set, np.flip(phases_set, axis=1)),
-        set1_mask=mask,
-=======
     alg = DualReference(
         feedback=sim,
         slm=sim.slm,
         phase_patterns=(phases_set, np.flip(phases_set, axis=1)),
         group_mask=mask,
->>>>>>> efd9b7e0
         phase_steps=4,
         iterations=4,
     )
