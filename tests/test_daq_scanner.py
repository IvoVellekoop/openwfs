--- conflicted
+++ resolved
@@ -1,15 +1,12 @@
 import numpy as np
 import pytest
-<<<<<<< HEAD
 
 openwfs_devices = pytest.importorskip("openwfs.devices")
-from openwfs_devices import LaserScanning
-=======
-from ..openwfs.devices import LaserScanning
->>>>>>> 7a190fc4
+from openwfs.devices import LaserScanning
 import time
 import astropy.units as u
 import matplotlib.pyplot as plt
+
 def test_scanpattern_padding():
     scanner = LaserScanning(bidirectional=False, scan_padding=2, data_shape=(5, 5), input_min=-2, input_max=2)
     pattern = scanner.scanpattern()
@@ -130,22 +127,13 @@
     scanner = LaserScanning(duration=10 * u.ms, x_mirror_mapping='Dev4/ao2', y_mirror_mapping='Dev4/ao3',
                             input_mapping='Dev4/ai24')
     diffs = []
-<<<<<<< HEAD
-    for times in range(6):
-        scanner.measurement_time = times / 10 * u.s
-=======
     times = []
     for timers in range(1,10):
 
         scanner.duration = timers/10 * u.s
 
->>>>>>> 7a190fc4
         t = time.time()
         scanner.read()
-<<<<<<< HEAD
-        diffs.append((time.time() - t) - (times / 10))
-=======
->>>>>>> 7a190fc4
 
         diffs.append((time.time() - t))
         times.append(timers/10 * u.s)
