--- conflicted
+++ resolved
@@ -1,11 +1,7 @@
 import logging
 import pytest
 import numpy as np
-<<<<<<< HEAD
 from ..openwfs.algorithms import StepwiseSequential, BasicFDR
-=======
-from ..openwfs.algorithms import StepwiseSequential
->>>>>>> ac395bc2
 from ..openwfs.processors import SingleRoi
 from ..openwfs.simulation import Microscope, MockCamera, MockSource, MockSLM
 import skimage
