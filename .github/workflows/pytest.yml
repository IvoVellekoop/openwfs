name: PyTest

on:
  [workflow_call, push, pull_request]

jobs:
  build:
    runs-on: ubuntu-latest
    strategy:
      matrix:
        python-version: ["3.10", "3.11", "3.13"]

    steps:
      - name: Check out the code
        uses: actions/checkout@v4

      - name: Set up Python ${{ matrix.python-version }}
        uses: actions/setup-python@v5
        with:
          python-version: ${{ matrix.python-version }}

      - name: Install Poetry
        run: |
          python -m pip install --upgrade pip
          pip install poetry

      - name: Install dependencies
        run: |
<<<<<<< HEAD
          poetry sync --all-extras --with dev
=======
          poetry sync --all-extras
>>>>>>> 81976914

      - name: Run tests
        run: |
          poetry run pytest<|MERGE_RESOLUTION|>--- conflicted
+++ resolved
@@ -26,11 +26,7 @@
 
       - name: Install dependencies
         run: |
-<<<<<<< HEAD
-          poetry sync --all-extras --with dev
-=======
           poetry sync --all-extras
->>>>>>> 81976914
 
       - name: Run tests
         run: |
