from dataclasses import dataclass
from enum import Enum
from typing import Optional, Annotated, Union

import astropy.units as u
import nidaqmx as ni
import nidaqmx.system
import numpy as np
from annotated_types import Ge, Le
from astropy.units import Quantity
from nidaqmx.constants import TaskMode
from nidaqmx.constants import TerminalConfiguration
from nidaqmx.stream_writers import AnalogMultiChannelWriter

from ..core import Detector
from ..utilities import unitless


@dataclass
class Axis:
    channel: str
    v_min: Quantity[u.V]
    v_max: Quantity[u.V]
    maximum_acceleration: Quantity[u.V / u.s ** 2]
    terminal_configuration: TerminalConfiguration = TerminalConfiguration.DEFAULT

    def to_volt(self, pos: Union[np.ndarray, float]) -> Quantity[u.V]:
        """Converts relative position [0.0 ... 1.0] to voltage [V_min ... V_max]

        Currently, this is just a linear conversion, but a lookup table may be used in the future.
        """
        return self.v_min + np.clip(pos, 0.0, 1.0) * (self.v_max - self.v_min)

    def to_pos(self, volt: Quantity[u.V]) -> np.ndarray:
        """Converts voltage [V_min .. V_max] to relative position [0.0 .. 1.0]"""
        return unitless((volt - self.v_min) / (self.v_max - self.v_min))

    def maximum_scan_speed(self, linear_range: float):
        """Computes the maximum scan speed in V per sample

        It is assumed that the mirror accelerates and decelerates at the maximum
        acceleration, and scans with a constant velocity over the linear range.
        There are two limits to the scan speed:
        * A practical limit: if it takes longer to perform the acceleration + deceleration than
            it does to traverse the linear range, it does not make sense to set the scan speed so high.
            The speed at which acceleration + deceleration takes as long as the linear range is the maximum speed.
        * A hardware limit: when accelerating with the maximum acceleration over a distance
            0.5 * (V_max-V_min) * (1-linear_range),
            the mirror will reach the maximum possible speed.

        Args:
            linear_range (float): fraction of the full range that is used for the linear part of the scan

        Returns:
            Quantity[u.V / u.s]: maximum scan speed
        """
        # x = 0.5 · a · t² = 0.5 (v_max - v_min) · (1 - linear_range)
        t_accel = np.sqrt((self.v_max - self.v_min) * (1 - linear_range) / self.maximum_acceleration)
        hardware_limit = t_accel * self.maximum_acceleration

        # t_linear = linear_range · (v_max - v_min) / maximum_speed
        # t_accel = maximum_speed / maximum_acceleration
        # 0.5·t_linear == t_accel => 0.5·linear_range · (v_max-v_min) · maximum_acceleration = maximum_speed²
        practical_limit = np.sqrt(0.5 * linear_range * (self.v_max - self.v_min) * self.maximum_acceleration)
        return np.minimum(hardware_limit, practical_limit)

    def step(self, start: float, stop: float, sample_rate: Quantity[u.Hz]) -> Quantity[u.V]:
        """
        Generate a voltage sequence to move from `start` to `stop` in
        the fastest way possible.

        This function assumes that the mirror is standing still at v_start,
        and generates a voltage ramp to move the mirror and stop it exactly at v_end,
        using the maximum acceleration allowed by the mirror.

        The voltage curve is given by:
        v_start + 1/2 a·t²              for t < t_total /2
        v_end - 1/2 a·(t_total-t)²  for t >= t_total

        using continuity at t=t_total/2, we can solve this equation to get:
        t_total = 2·sqrt((v_end - v_start) / a)

        Returns:
            Quantity[u.V]: voltage sequence
        """
        v_start = self.to_volt(start)
        if start == stop:
            return np.zeros((0,)) * u.V  # return empty array
        v_end = self.to_volt(stop)

        # `t` is measured in samples
        # `a` is measured in volt/sample²
        a = self.maximum_acceleration / sample_rate ** 2 * np.sign(v_end - v_start)
        t_total = unitless(2.0 * np.sqrt((v_end - v_start) / a))
        t = np.arange(np.ceil(t_total + 1E-6))  # add a small number to deal with case t=0 (start=end)
        v_accel = v_start + 0.5 * a * t[:len(t) // 2] ** 2  # acceleration part
        v_decel = v_end - 0.5 * a * (t_total - t[len(t) // 2:]) ** 2  # deceleration part
        v_decel[-1] = v_end  # fix last point because t may be > t_total due to rounding
        return np.clip(np.concatenate((v_accel, v_decel)), self.v_min, self.v_max)  # noqa ignore incorrect type warning

    def scan(self, start: float, stop: float, sample_count: int, sample_rate: Quantity[u.Hz]):
        """
        Generate a voltage sequence to scan with a constant velocity from start to stop,
        including acceleration and deceleration.

        Before starting this sequence, the mirror is assumed to be standing still at the launch point,
        which is some distance _before_ start.
        After the scan sequence, the mirror is stopped at the landing point,
        which is some distance _after_ stop.
        The launch point and landing point are returned along with the scan sequence.

        This function also returns a slice object, which represents the part of the sequence
        that corresponds to a linear movement from start to stop. `slice.stop - slice.start = sample_count`.

        The scan follows the coordinate convention used throughout OpenWFS and Astropy,
        where the coordinates correspond to the centers of the pixels.
        Therefore, while the linear part of the scan starts at start and ends at stop,
        the sample points in this range correspond to the centers of the pixels,
        so the sample at slice.start lies half a pixel _after_ start,
        and the sample at slice.stop - 1 lies half a pixel _before_ stop.

        Returns:
            (Quantity[u.V], float, float, slice): voltage sequence, launch point, landing point, slice object
        """
        v_start = self.to_volt(start)
        if start == stop:  # todo: tolerance?
            return np.ones((sample_count,)) * v_start, start, start, slice(0, sample_count)

        v_end = self.to_volt(stop)
        scan_speed = (v_end - v_start) / sample_count  # V per sample

        # construct a sequence to accelerate from speed 0 to the scan speed
        # we start by constructing a sequence with a maximum acceleration.
        # This sequence may be up to 1  sample longer than needed to reach the scan speed.
        # This last sample is replaced by movement at a linear scan speed
        a = self.maximum_acceleration / sample_rate ** 2 * np.sign(scan_speed)  # V per sample²
        t_launch = np.arange(np.ceil(unitless(scan_speed / a)))  # in samples
        v_accel = 0.5 * a * t_launch ** 2  # last sample may have faster scan speed than needed
        if len(v_accel) > 1 and np.abs(v_accel[-1] - v_accel[-2]) > np.abs(scan_speed):
            v_accel[-1] = v_accel[-2] + scan_speed
        v_launch = v_start - v_accel[-1] - 0.5 * scan_speed  # launch point
        v_land = v_end + v_accel[-1] + 0.5 * scan_speed  # landing point

        # linear part of the scan
        v_linear = v_start + scan_speed * (np.arange(sample_count) + 0.5)

        # combine the parts
        v = np.concatenate((v_launch + v_accel, v_linear, v_land - v_accel[::-1]))
        v = np.clip(v, self.v_min, self.v_max)
        launch = self.to_pos(v_launch)
        land = self.to_pos(v_land)
        return v, launch, land, slice(len(v_accel), len(v_accel) + sample_count)


class TestPatternType(Enum):
    """Type of test pattern to use for simulation."""
    NONE = 'none'
    HORIZONTAL = 'horizontal'
    VERTICAL = 'vertical'
    IMAGE = 'image'


class ScanningMicroscope(Detector):
    """Laser scanning microscope with galvo mirrors controlled by a National Instruments data acquisition card (nidaq).

    Effectively, a `ScanningMicroscope` works like a camera, which can be triggered and returns 2-D images.
    These images are obtained by raster-scanning a focus using two galvo mirrors, controlled by a nidaq card,
    and recording a detector signal (typically from a photon multiplier tube (PMT)) with the same card.

    Region of Interest (ROI):
        Upon construction, the maximum voltage range is set for both axes.
        To avoid possible damage to the hardware, this range cannot be exceeded during scanning,
        and the value cannot be changed after construction of the ScanningMicroscope.
        It is recommended to set this voltage range slightly larger than the maximum field of view
        of the microscope (but still within the limits that may cause damage to the hardware),
        so that the mirror has some room to accelerate and decelerate at the edges of the scan range.

        The scan region is defined by the following equation:

        V_start = V_min + (center - 0.5 / (reference_zoom * zoom)) * (V_max - V_min)
        V_stop = V_min + (center + 0.5 / (reference_zoom * zoom)) * (V_max - V_min)

        or, in relative coordinates:

        start_full = center - 0.5 / (reference_zoom * zoom)
        stop_full = center + 0.5 / (reference_zoom * zoom)

        with
        * V_min, V_max: The voltage ranges set for both axes:
        * zoom, reference_zoom: The zoom factors
        * center: The center of the image relative to the full voltage range, default value is 0.5

        The scan region is divided into `resolution × resolution` pixels.
        Within this scan region, a smaller region of interest (ROI) can be defined by setting
        `top`, `left`, `height`, and `width` properties. The ROI is defined in pixels,
        with `(0,0,resolution, resolution)` corresponding to the full field of view.

        start = center + (left / resolution - 0.5) / (reference_zoom * zoom)
        stop = center + ((left + width) / resolution - 0.5) / (reference_zoom * zoom)

    Scan pattern:
        The scanner performs a raster scan, with `y` being the slow axis and `x` the fast axis.
        The pattern is computed such that the mirrors have a constant velocity during the scan.
        The start and end of each scan line, where the mirror accelerates or decelerates are discarded from the data.
        By default, the scanner uses bidirectional scanning along the fast axis,
        which reduces the time needed for a full scan.
        Especially for bidirectional scanning, the synchronization between output and input is crucial, otherwise the
        image will appear teared (even and odd scan lines not aligning). To fine-tune this synchronization, the `delay`
        parameter can be used.
    """

    def __init__(self,
                 input: tuple[str, Quantity[u.V], Quantity[u.V]],  # noqa
                 y_axis: Axis,
                 x_axis: Axis,
                 scale: Quantity[u.um / u.V],
                 sample_rate: Quantity[u.MHz],
                 resolution: int,
                 reference_zoom: float, *,
                 input_terminal_conf=TerminalConfiguration.DEFAULT,
                 delay: Quantity[u.us] = 0.0 * u.us,
                 bidirectional: bool = True,
                 multi_threaded: bool = True,
                 preprocessor: Optional[callable] = None,
                 test_pattern: Union[TestPatternType, str] = TestPatternType.NONE,
                 test_image=None):
        """
        Args:
            resolution (int): number of pixels (height and width) in the full field of view.
                A coarser sampling can be achieved by setting the binning
                Note that the ROI can also be reduced by setting width, height, top and left.
            input: tuple[str, Quantity[u.V], Quantity[u.V]],
                 Description of the NI-DAQ channel to use for the input.
                 Tuple of: (name of the channel (e. g., 'ai/1'), minimum voltage, maximum voltage).
            y_axis: Axis
                 Description of the NI-DAQ channel to use for controlling the slow axis.
            x_axis: Axis
                 Description of the NI-DAQ channel to use for controlling the fast axis.
            scale (u.um / u.V):
                Conversion factor between voltage at the NI-DAQ card and displacement of the focus in the object plane.
                This may be an array of (height, width) conversion factors if the factors differ for the different axes.
            sample_rate (u.Hz):
                Sample rate of the NI-DAQ input channel.
            input_terminal_conf: Input terminal configuration.
            delay (u.us): Delay between mirror control and data acquisition, measured in microseconds
            reference_zoom (float): Zoom factor that corresponds to fitting the full field of view exactly.
                The zoom factor in the `zoom` property is multiplied by the `reference_zoom` to compute the scan range.
            bidirectional (bool): If true, enables bidirectional scanning along the fast axis.
<<<<<<< HEAD
            preprocessor (callable): Process the raw data with this function before cropping.
                When None, the preprocessing will be skipped.
                The preprocessor function must take input arguments data and sample_rate, and must return the
                preprocessed data.
=======
            preprocessor (callable): Process the raw data with this function before cropping. When None, the
                preprocessing will be skipped. The function must take input arguments data and sample_rate, and must
                return the preprocessed data.
>>>>>>> f753532a
        """
        self._y_axis = y_axis
        self._x_axis = x_axis
        (self._input_channel, self._input_v_min, self._input_v_max) = input
        self._input_terminal_configuration = input_terminal_conf
        self._scale = scale.repeat(2) if scale.size == 1 else scale
        self._sample_rate = sample_rate.to(u.MHz)
        self._binning = 1  # binning factor
        self._resolution = int(resolution)
        self._roi_top = 0  # in pixels
        self._roi_left = 0  # in pixels
        self._center_x = 0.5  # in relative coordinates (relative to the full field of view)
        self._center_y = 0.5  # in relative coordinates (relative to the full field of view)
        self._delay = delay.to(u.us)
        self._reference_zoom = float(reference_zoom)
        self._zoom = 1.0
        self._bidirectional = bool(bidirectional)
        self._oversampling = 1  # oversampling factor
        self._scan_speed_factor = 0.5  # scan speed relative to maximum

        self._test_pattern = TestPatternType(test_pattern)
        self._test_image = None
        if test_image is not None:
            self._test_image = np.array(test_image, dtype='uint16')
            while self._test_image.ndim > 2:
                self._test_image = np.mean(self._test_image, 2).astype('uint16')

        self._preprocessor = preprocessor

        self._write_task = None
        self._read_task = None

        self._valid = False  # indicates that `trigger()` should initialize the NI-DAQ tasks and scan pattern
        self._scan_pattern = None

        # the pixel size and duration are computed dynamically
        # data_shape just returns self._data shape, and latency = 0.0 ms
        super().__init__(data_shape=(resolution, resolution), pixel_size=None, duration=None,
                         latency=0.0 * u.ms,
                         multi_threaded=multi_threaded)
        self._update()

    def _update(self):
        """Computes the scan pattern"""

        width = self._data_shape[1]
        height = self._data_shape[0]
        center = 0.5 * self._resolution

        # compute the size of a pixel relative to the maximum voltage range
        actual_zoom = self._reference_zoom * self._zoom
        roi_scale = 1.0 / actual_zoom / self._resolution

        roi_left = self._center_x + (self._roi_left - center) * roi_scale
        roi_right = self._center_x + (self._roi_left + width - center) * roi_scale
        roi_top = self._center_y + (self._roi_top - center) * roi_scale
        roi_bottom = self._center_y + (self._roi_top + height - center) * roi_scale

        # special case for roi width or height of 1.
        # Treat as roi size zero so that the beam does not scan across this single pixel.
        # note: this special handling is not needed for the height, because
        # in the vertical direction the beam does not scan over the pixel,
        # it just steps to the next line at the end of the line
        if width == 1:
            roi_right = 0.5 * (roi_left + roi_right)
            roi_left = roi_right

        # Compute the retrace pattern for the slow axis
        # The scan starts at half a pixel after roi_bottom and ends half a pixel before roi_top
        v_yr = self._y_axis.step(roi_bottom - 0.5 * roi_scale, roi_top + 0.5 * roi_scale, self._sample_rate)

        # Compute the scan pattern for the fast axis
        # The naive speed is the scan speed assuming one pixel per sample
        # The maximum speed is the maximum speed that the mirror can achieve over the scan range
        # (at least, without spending more time on accelerating and decelerating than the scan itself)
        # The user can set the scan speed relative to the maximum speed.
        # If this set speed is lower than naive scan speed, multiple samples are taken per pixel.
        naive_speed = (self._x_axis.v_max - self._x_axis.v_min) * roi_scale * self._sample_rate
        max_speed = self._x_axis.maximum_scan_speed(1.0 / actual_zoom) * self._scan_speed_factor
        if max_speed == 0.0:
            # this may happen if the ROI reaches to or beyond [0,1]. In this case, the mirror has no time to accelerate
            # TODO: implement an auto-adjust option instead of raising an error
            raise ValueError("Maximum scan speed is zero. "
                             "This may be because the region of interest exceeds the maximum voltage range")

        self._oversampling = int(np.ceil(unitless(naive_speed / max_speed)))
        oversampled_width = width * self._oversampling
        v_x_even, x_launch, x_land, self._mask = self._x_axis.scan(roi_left, roi_right, oversampled_width,
                                                                   self._sample_rate)
        if self._bidirectional:
            v_x_odd, _, _, _ = self._x_axis.scan(roi_right, roi_left, oversampled_width, self._sample_rate)
        else:
            v_xr = self._x_axis.step(x_land, x_launch, self._sample_rate)  # horizontal retrace
            v_x_even = np.concatenate((v_x_even, v_xr))
            v_x_odd = v_x_even

        # Set voltages for the scan.
        # The horizontal scan pattern consists of alternating even/odd scan lines
        # For unidirectional mode, these are the same
        # For bidirectional mode, the scan pattern is padded to always have an even number of scan lines
        # The horizontal pattern is repeated continuously, so even during the
        # vertical retrace. In bidirectional scan mode, th
        n_rows = self._data_shape[0] + np.ceil(len(v_yr) / len(v_x_odd)).astype('int32')
        self._n_cols = len(v_x_odd)
        if self._bidirectional and n_rows % 2 == 1:
            n_rows += 1

        scan_pattern = np.zeros((2, n_rows, self._n_cols))
        scan_pattern[1, 0::2, :] = v_x_even  # .reshape((1, -1))
        scan_pattern[1, 1::2, :] = v_x_odd

        y_coord = (np.arange(height) + 0.5) * roi_scale + roi_top
        scan_pattern[0, :height, :] = self._y_axis.to_volt(y_coord).reshape(-1, 1)

        # The last row(s) are used for the vertical retrace
        # We park the mirror after the vertical retrace, to allow
        # the horizontal scan mirror to finish its scan.
        # Note: this may not always be needed, but it guarantees
        # that the horizontal scan mirror is always scanning at the same frequency
        # which is essential for resonant scanning.
        if len(v_yr) > 0:
            retrace = scan_pattern[0, height:, :].reshape(-1)
            retrace[0:len(v_yr)] = v_yr
            retrace[len(v_yr):] = v_yr[-1]

        self._scan_pattern = scan_pattern.reshape(2, -1)
        if self._test_pattern != TestPatternType.NONE:
            self._valid = True
            return

        # Sets up NI-DAQ task and i/o channels
        if self._read_task:
            self._read_task.close()
            self._read_task = None
        if self._write_task:
            self._write_task.close()
            self._write_task = None

        self._write_task = ni.Task()
        self._read_task = ni.Task()
        self._read_task.in_stream.timeout = self.timeout.to_value(u.s)

        # Configure the sample clock task
        sample_rate = self._sample_rate.to_value(u.Hz)
        sample_count = self._scan_pattern.shape[1]

        # Configure the analog output task (two channels)
        self._write_task.ao_channels.add_ao_voltage_chan(self._x_axis.channel,
                                                         min_val=self._x_axis.v_min.to_value(u.V),
                                                         max_val=self._x_axis.v_max.to_value(u.V))
        self._write_task.ao_channels.add_ao_voltage_chan(self._y_axis.channel,
                                                         min_val=self._y_axis.v_min.to_value(u.V),
                                                         max_val=self._y_axis.v_max.to_value(u.V))
        self._write_task.timing.cfg_samp_clk_timing(sample_rate, samps_per_chan=sample_count)

        # Configure the analog input task (one channel)
        self._read_task.ai_channels.add_ai_voltage_chan(self._input_channel,
                                                        min_val=self._input_v_min.to_value(u.V),
                                                        max_val=self._input_v_max.to_value(u.V),
                                                        terminal_config=self._input_terminal_configuration)
        self._read_task.timing.cfg_samp_clk_timing(sample_rate, samps_per_chan=sample_count)
        self._read_task.triggers.start_trigger.cfg_dig_edge_start_trig(self._write_task.triggers.start_trigger.term)
        delay = self._delay.to_value(u.s)
        if delay > 0.0:
            self._read_task.triggers.start_trigger.delay = delay
            self._read_task.triggers.start_trigger.delay_units = nidaqmx.constants.DigitalWidthUnits.SECONDS

        self._writer = AnalogMultiChannelWriter(self._write_task.out_stream)
        self._valid = True

    def _ensure_valid(self):
        if not self._valid:
            self._update()

    def _do_trigger(self):
        """Makes sure scan patterns are up-to-date, and triggers the NI-DAQ tasks."""
        self._ensure_valid()

        if self._test_pattern != TestPatternType.NONE:
            return

        self._read_task.wait_until_done()
        self._write_task.wait_until_done()

        # write the samples to output in the x-y channels
        self._writer.write_many_sample(self._scan_pattern)

        # Start the tasks
        self._read_task.start()  # waits for trigger coming from the write task
        self._write_task.start()

    def _raw_to_cropped(self, raw: np.ndarray) -> np.ndarray:
        """Converts the raw scanner data back into a 2-dimensional image.

        Because the scanner can return both signed and unsigned integers, both cases are accounted for.
        This function crops the data if padding was added, and it
        flips the even rows back if scanned in bidirectional mode.
        """
        # convert data to 2-d, discard padding
        cropped = raw.reshape(-1, self._n_cols)[:self._data_shape[0], self._mask]

        # down sample along fast axis if needed
        if self._oversampling > 1:
            # remove samples if not divisible by oversampling factor
            cropped = cropped[:, :(cropped.shape[1] // self._oversampling) * self._oversampling]
            cropped = cropped.reshape(cropped.shape[0], -1, self._oversampling)
            cropped = np.round(np.mean(cropped, 2)).astype(cropped.dtype)  # todo: faster alternative?

        # Change the data type into uint16 if necessary
        if cropped.dtype == np.int16:
            # add 32768 to go from -32768-32767 to 0-65535
            cropped = cropped.view('uint16') + 0x8000
        elif cropped.dtype != np.uint16:
            raise ValueError(f'Only int16 and uint16 data types are supported at the moment, got type {cropped.dtype}.')

        if self._bidirectional:  # note: requires the mask to be symmetrical
            cropped[1::2, :] = cropped[1::2, ::-1]

        return cropped

    def _fetch(self) -> np.ndarray:  # noqa
        """Reads the acquired data from the input task."""
        if self._test_pattern is TestPatternType.NONE:
            raw = self._read_task.in_stream.read()
            self._read_task.stop()
            self._write_task.stop()
        elif self._test_pattern == TestPatternType.HORIZONTAL:
            raw = np.round(self._x_axis.to_pos(self._scan_pattern[1, :] * u.V) * 10000).astype('int16')
        elif self._test_pattern == TestPatternType.VERTICAL:
            raw = np.round(self._y_axis.to_pos(self._scan_pattern[0, :] * u.V) * 10000).astype('int16')
        elif self._test_pattern == TestPatternType.IMAGE:
            if self._test_image is None:
                raise ValueError('No test image was provided for the image simulation.')
            # todo: cache the test image
            row = np.floor(
                self._y_axis.to_pos(self._scan_pattern[0, :] * u.V) * (self._test_image.shape[0] - 1)).astype(
                'int32')
            column = np.floor(
                self._x_axis.to_pos(self._scan_pattern[1, :] * u.V) * (self._test_image.shape[1] - 1)).astype(
                'int32')
            raw = self._test_image[row, column]
        else:
            raise ValueError(f"Invalid simulation option {self._test_pattern}. "
                             "Should be 'horizontal', 'vertical', 'image', or 'None'")

        # Preprocess raw data if a preprocess function is set
        if self._preprocessor is None:
            preprocessed_raw = raw
        elif callable(self._preprocessor):
            preprocessed_raw = self._preprocessor(data=raw, sample_rate=self._sample_rate)
        else:
            raise TypeError(f"Invalid type for {self._preprocessor}. Should be callable or None.")
        return self._raw_to_cropped(preprocessed_raw)

    def close(self):
        """Close connection to the NI-DAQ."""
        self._read_task.close()
        self._write_task.close()

    @property
    def test_pattern(self) -> TestPatternType:
        return self._test_pattern

    @test_pattern.setter
    def test_pattern(self, value: TestPatternType):
        self._test_pattern = TestPatternType(value)

    @property
    def preprocessor(self):
        """An optional function to preprocess raw data before cropping.

        The function takes a linear array of raw data as required arguments,
         and a list of keyword arguments. Currently, the following arguments are passed:
            - sample_rate (Quantity[u.MHz]): the sample rate of the NI-DAQ input channel
        """
        return self._preprocessor

    @preprocessor.setter
    def preprocessor(self, value: Optional[callable]):
        if not callable(value) and value is not None:
            raise TypeError(f"Invalid type for {self._preprocessor}. Should be callable or None.")
        self._preprocessor = value

    @property
    def pixel_size(self) -> Quantity:
        """The size of a pixel in the object plane."""
        extent_y = (self._y_axis.v_max - self._y_axis.v_min) * self._scale[0]
        extent_x = (self._x_axis.v_max - self._x_axis.v_min) * self._scale[1]
        return (Quantity(extent_y, extent_x) / (
                self._reference_zoom * self._zoom * self._resolution)).to(u.um)

    @property
    def duration(self) -> Quantity[u.ms]:
        """Total duration of scanning for one frame."""
        return (self._scan_pattern.shape[1] / self._sample_rate).to(u.ms)

    @property
    def left(self) -> int:
        """The leftmost pixel of the Region of Interest (ROI) in the scan range."""
        return self._roi_left

    @left.setter
    def left(self, value: int):
        self._roi_left = int(value)
        self._valid = False

    @property
    def top(self) -> int:
        """The topmost pixel of the ROI in the scan range."""
        return self._roi_top

    @top.setter
    def top(self, value: int):
        self._roi_top = int(value)
        self._valid = False

    @property
    def height(self) -> int:
        """The number of pixels in the vertical dimension of the ROI."""
        return self._data_shape[0]

    @height.setter
    def height(self, value):
        if value < 1 or value > self._resolution:
            raise ValueError(f"Height must be between 1 and {self._resolution}")
        self._data_shape = (int(value), int(self.data_shape[1]))
        self._valid = False

    @property
    def width(self) -> int:
        """The number of pixels in the horizontal dimension of the ROI.

        Depending on the scan speed and sample rate, the scanner may
        acquire multiple data points along a scan line, and return the
        averaged value.
        A value of 1 is treated as a special case,
        where the beam does not move horizontally.at all
        (i.e. it does not scan back and forth over the size of this single pixel).
        """
        return self.data_shape[1]

    @width.setter
    def width(self, value):
        if value < 1 or value > self._resolution:
            raise ValueError(f"Width must be between 1 and {self._resolution}")
        self._data_shape = (self.data_shape[0], int(value))
        self._valid = False

    def reset_roi(self):
        """Reset the ROI to span the original left, top, width and height."""
        self.left = 0
        self.top = 0
        self.width = self._resolution
        self.height = self._resolution

    @property
    def dwell_time(self) -> Quantity[u.us]:
        """The time spent on each pixel during scanning."""
        return (self._oversampling / self._sample_rate).to(u.us)

    @property
    def delay(self) -> Quantity[u.us]:
        """Delay between the control signal to the mirrors and the start of data acquisition."""
        return self._delay  # add unit

    @delay.setter
    def delay(self, value: Quantity[u.us]):
        self._delay = value
        self._valid = False

    @property
    def exposure(self) -> Quantity[u.ms]:
        """The time the detector is exposed to the sample."""
        return self.duration

    @property
    def bidirectional(self) -> bool:
        """Whether scanning is bidirectional along the fast axis."""
        return self._bidirectional

    @bidirectional.setter
    def bidirectional(self, value: bool):
        self._bidirectional = value
        self._valid = False

    @property
    def zoom(self) -> float:
        """Zoom factor.
        The zoom factor determines the pixel size relative to the original pixel size.
        When zooming in or out, the center of the region of interest is kept constant.
        Note that this may cause the field of view to get extended to outside the original FOV
        """
        return self._zoom

    @zoom.setter
    def zoom(self, value: float):
        # compute how far the roi center is away from the _center_x before the zoom
        roi_scale = 1.0 / (self._reference_zoom * self._zoom) / self._resolution
        center_y_before = (self._roi_top + 0.5 * self._data_shape[0]) * roi_scale
        center_x_before = (self._roi_left + 0.5 * self._data_shape[1]) * roi_scale

        # compute how far it will be from _center_x after adjusting the zoom
        center_y_after = center_y_before * self._zoom / value
        center_x_after = center_x_before * self._zoom / value

        # correct the center position such that the center of the roi does not move
        self._center_y += center_y_before - center_y_after
        self._center_x += center_x_before - center_x_after

        self._zoom = float(value)
        self._valid = False

    @property
    def offset_x(self) -> float:
        """The center of the full field of view in the horizontal direction.

        The offset is relative to the full voltage range specified in the Axis objects,
        with 0.0 corresponding to the center of the voltage range,
        and -0.5 and +0.5 to the edges of the voltage range.

        Note that changing the offset may cause the ROI to move outside the original field of view.
        Also, it may cause the scan speed to change, as the mirror has a shorter distance to accelerate or decelerate.
        """
        return self._center_x - 0.5

    @offset_x.setter
    def offset_x(self, value: float):
        self._center_x = float(value) + 0.5
        self._valid = False

    @property
    def offset_y(self) -> float:
        """The center of the full field of view in the vertical direction.

        The offset is relative to the full voltage range specified in the Axis objects,
        with 0.0 corresponding to the center of the voltage range,
        and -0.5 and +0.5 to the edges of the voltage range.

        Note that changing the offset may cause the ROI to move outside the original field of view.
        Also, it may cause the scan speed to change, as the mirror has a shorter distance to accelerate or decelerate.
        """
        return self._center_y - 0.5

    @offset_y.setter
    def offset_y(self, value: float):
        self._center_y = float(value) + 0.5
        self._valid = False

    @property
    def resolution(self) -> int:
        return self._resolution

    @resolution.setter
    def resolution(self, value: int):
        self._scale_roi(value / self._resolution)

    def _scale_roi(self, factor: float):
        """Adjusts resolution, top, left, width and height by the same factor."""

        def adjust(x):
            return int(np.round(x * factor))

        self._roi_left = adjust(self._roi_left)
        self._roi_top = adjust(self._roi_top)
        self._data_shape = (adjust(self._data_shape[0]), adjust(self._data_shape[1]))
        self._resolution = adjust(self._resolution)
        self._valid = False

    @property
    def binning(self) -> int:
        """Undersampling factor.

        Increasing the binning reduces the number of pixels in the image while keeping dwell time the same.
        As a result, the total duration of a scan decreases.

        Note:
            This behavior is different from that of a real camera.
            No actual binning is performed, the scanner just takes fewer steps in x and y

        Note: the ROI is kept the same as much as possible.
            However, due to rounding, it may vary slightly.

        """
        return self._binning

    @binning.setter
    def binning(self, value: int):
        if value < 1:
            raise ValueError('Binning value should be a positive integer')
        self._scale_roi(self._binning / int(value))
        self._binning = int(value)

    @property
    def scan_speed(self) -> Annotated[float, Ge(0.05), Le(1.0)]:
        """The scan speed relative to the maximum scan speed."""
        return self._scan_speed_factor

    @scan_speed.setter
    def scan_speed(self, value):
        self._scan_speed_factor = np.clip(float(value), 0.05, 1.0)

    @staticmethod
    def list_devices():
        """Returns a list of all nidaq devices available on the system."""
        return [d.name for d in nidaqmx.system.System().devices]

    @staticmethod
    def compute_scale(*, optical_deflection: Quantity[u.deg / u.V], galvo_to_pupil_magnification: float,
                      objective_magnification: float, reference_tube_lens: Quantity[u.mm]) -> Quantity[u.um / u.V]:
        """Computes the conversion factor between voltage and displacement in the object plane.

        Args:
            optical_deflection (Quantity[u.deg/u.V]): 
                The optical deflection (i. e. twice the mechanical angle) of the mirror
                 as a function of applied voltage.
            galvo_to_pupil_magnification (float):
                The magnification of the relay system between the galvo mirrors and the pupil.
            objective_magnification (Quantity[u.mm]): 
                The magnification of the microscope objective.
            reference_tube_lens (Quantity[u.mm]):
                The tube lens focal length on which the objective magnification is based.
                This value is manufacturer-specific. Typical values are:
                - 200 mm for Thorlabs, Nikon, Leica, and Mitutoyo
                - 180 mm for Olympus/Evident
                - 165 mm for Zeiss

        Returns:
            Quantity[u.um/u.V]: The conversion factor between voltage and displacement in the object plane.
        """
        f_objective = reference_tube_lens / objective_magnification
        angle_to_displacement = f_objective / u.rad
        return ((optical_deflection / galvo_to_pupil_magnification) * angle_to_displacement).to(u.um / u.V)

    @staticmethod
    def compute_acceleration(*, optical_deflection: Quantity[u.deg / u.V], torque_constant: Quantity[u.N * u.m / u.A],
                             rotor_inertia: Quantity[u.kg * u.m ** 2],
                             maximum_current: Quantity[u.A]) -> Quantity[u.V / u.s ** 2]:
        """Computes the angular acceleration of the focus of the galvo mirror.

         The result is returned in the unit V / second²,
         where the voltage can be converted to displacement using the scale factor.

        Args:
            optical_deflection (Quantity[u.deg/u.V]):
                The optical deflection (i. e. twice the mechanical angle) of the mirror
                 as a function of applied voltage.
            torque_constant (Quantity[u.N*u.m/u.A]):
                The torque constant of the galvo mirror driving coil.
                May also be given in the equivalent unit of dyne·cm/A.
            rotor_inertia (Quantity[u.kg*u.m**2]):
                The moment of inertia of the rotor. May also be given in the equivalent unit of g·cm².
            maximum_current (Quantity[u.A]):
                The maximum current that can be applied to the galvo mirror.
        """
        angular_acceleration = (torque_constant * maximum_current / rotor_inertia).to(u.s ** -2) * u.rad
        return (angular_acceleration / optical_deflection).to(u.V / u.s ** 2)<|MERGE_RESOLUTION|>--- conflicted
+++ resolved
@@ -210,14 +210,13 @@
     """
 
     def __init__(self,
-                 input: tuple[str, Quantity[u.V], Quantity[u.V]],  # noqa
+                 input: tuple[str, Quantity[u.V], Quantity[u.V], Optional[]],  # noqa
                  y_axis: Axis,
                  x_axis: Axis,
                  scale: Quantity[u.um / u.V],
                  sample_rate: Quantity[u.MHz],
                  resolution: int,
                  reference_zoom: float, *,
-                 input_terminal_conf=TerminalConfiguration.DEFAULT,
                  delay: Quantity[u.us] = 0.0 * u.us,
                  bidirectional: bool = True,
                  multi_threaded: bool = True,
@@ -241,26 +240,18 @@
                 This may be an array of (height, width) conversion factors if the factors differ for the different axes.
             sample_rate (u.Hz):
                 Sample rate of the NI-DAQ input channel.
-            input_terminal_conf: Input terminal configuration.
             delay (u.us): Delay between mirror control and data acquisition, measured in microseconds
             reference_zoom (float): Zoom factor that corresponds to fitting the full field of view exactly.
                 The zoom factor in the `zoom` property is multiplied by the `reference_zoom` to compute the scan range.
             bidirectional (bool): If true, enables bidirectional scanning along the fast axis.
-<<<<<<< HEAD
-            preprocessor (callable): Process the raw data with this function before cropping.
-                When None, the preprocessing will be skipped.
-                The preprocessor function must take input arguments data and sample_rate, and must return the
-                preprocessed data.
-=======
             preprocessor (callable): Process the raw data with this function before cropping. When None, the
                 preprocessing will be skipped. The function must take input arguments data and sample_rate, and must
                 return the preprocessed data.
->>>>>>> f753532a
         """
         self._y_axis = y_axis
         self._x_axis = x_axis
         (self._input_channel, self._input_v_min, self._input_v_max) = input
-        self._input_terminal_configuration = input_terminal_conf
+        self._input_terminal_configuration = input[3] if len(input) == 4 else TerminalConfiguration.DEFAULT
         self._scale = scale.repeat(2) if scale.size == 1 else scale
         self._sample_rate = sample_rate.to(u.MHz)
         self._binning = 1  # binning factor
@@ -550,6 +541,7 @@
     @property
     def duration(self) -> Quantity[u.ms]:
         """Total duration of scanning for one frame."""
+        self._ensure_valid()  # make sure _scan_pattern is up to data
         return (self._scan_pattern.shape[1] / self._sample_rate).to(u.ms)
 
     @property
