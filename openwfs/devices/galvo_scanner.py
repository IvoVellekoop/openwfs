--- conflicted
+++ resolved
@@ -228,10 +228,7 @@
             out = np.zeros(self.data_shape, dtype=np.int16)
         self._reader.read_int16(out.reshape(1,sample_count), number_of_samples_per_channel=sample_count,
                                 timeout=ni.constants.WAIT_INFINITELY)
-<<<<<<< HEAD
-
-=======
->>>>>>> e933bcd5
+
         if self._bidirectional:
             out[1::2, :] = out[1::2, ::-1]
         return out
