from dataclasses import dataclass
from enum import Enum
from typing import Optional, Annotated, Union

import astropy.units as u
import nidaqmx as ni
import nidaqmx.system
import numpy as np
from annotated_types import Ge, Le
from astropy.units import Quantity
from nidaqmx.constants import TaskMode, TerminalConfiguration
from nidaqmx.stream_writers import AnalogMultiChannelWriter

from ..core import Detector
from ..utilities import unitless


@dataclass
class InputChannel:
    """Specification of a NIDAQ input channel for the scanning microscope.

    Attributes:
        channel: The name of the channel, e.g. 'Dev4/ai0'
        v_min: The minimum voltage that can be measured by the channel
        v_max: The maximum voltage that can be measured by the channel
        terminal_configuration: The terminal configuration of the channel,
            defaults to `TerminalConfiguration.DEFAULT`
    """
    channel: str
    v_min: Quantity[u.V]
    v_max: Quantity[u.V]
    terminal_configuration: TerminalConfiguration = TerminalConfiguration.DEFAULT


@dataclass
class Axis:
    """Specification of a NIDAQ output channel for controlling a scan axis.

    Output voltages are clipped to the safety limit indicated by `[v_min, v_max]`
    Note that the actual field of view only covers part of this range (see
    `reference_zoom` in `ScanningMicroscope.`).

    Attributes:
        channel: The name of the channel, e.g. 'Dev4/ao0'
        v_min: The minimum voltage that can safely be sent to the output.
        v_max: The maximum voltage that can safely be sent to the output.
        scale: Conversion factor between voltage at the NI-DAQ card and displacement of the focus in the object plane.
                This may be different for different axes.

        maximum_acceleration: The maximum acceleration of this axis in V per s².
            The output signal will be constructed to ensure that the mirror does not exceed this acceleration,
            except in special cases such as when turning on the system. This acceleration is also used to compute
            how far to overshoot the scan mirror to ensure that it reaches a linear speed over the scan range.
            See `scan` for details.
        terminal_configuration: The terminal configuration of the channel,
            defaults to `TerminalConfiguration.DEFAULT`
    """
    channel: str
    v_min: Quantity[u.V]
    v_max: Quantity[u.V]
    scale: Quantity[u.um / u.V]
    maximum_acceleration: Quantity[u.V / u.s ** 2]
    terminal_configuration: TerminalConfiguration = TerminalConfiguration.DEFAULT

    def to_volt(self, pos: Union[np.ndarray, float]) -> Quantity[u.V]:
        """Converts relative position [0.0 ... 1.0] to voltage [V_min ... V_max]

        Currently, this is just a linear conversion, but a lookup table may be used in the future.
        """
        return self.v_min + np.clip(pos, 0.0, 1.0) * (self.v_max - self.v_min)

    def to_pos(self, volt: Quantity[u.V]) -> np.ndarray:
        """Converts voltage [V_min .. V_max] to relative position [0.0 .. 1.0]"""
        return unitless((volt - self.v_min) / (self.v_max - self.v_min))

    def maximum_scan_speed(self, linear_range: float):
        """Computes the maximum scan speed in V per sample

        It is assumed that the mirror accelerates and decelerates at the maximum
        acceleration, and scans with a constant velocity over the linear range.
        There are two limits to the scan speed:
        * A practical limit: if it takes longer to perform the acceleration + deceleration than
            it does to traverse the linear range, it does not make sense to set the scan speed so high.
            The speed at which acceleration + deceleration takes as long as the linear range is the maximum speed.
        * A hardware limit: when accelerating with the maximum acceleration over a distance
            0.5 * (V_max-V_min) * (1-linear_range),
            the mirror will reach the maximum possible speed.

        Args:
            linear_range (float): fraction of the full range that is used for the linear part of the scan

        Returns:
            Quantity[u.V / u.s]: maximum scan speed
        """
        # x = 0.5 · a · t² = 0.5 (v_max - v_min) · (1 - linear_range)
        t_accel = np.sqrt((self.v_max - self.v_min) * (1 - linear_range) / self.maximum_acceleration)
        hardware_limit = t_accel * self.maximum_acceleration

        # t_linear = linear_range · (v_max - v_min) / maximum_speed
        # t_accel = maximum_speed / maximum_acceleration
        # 0.5·t_linear == t_accel => 0.5·linear_range · (v_max-v_min) · maximum_acceleration = maximum_speed²
        practical_limit = np.sqrt(0.5 * linear_range * (self.v_max - self.v_min) * self.maximum_acceleration)
        return np.minimum(hardware_limit, practical_limit)

    def step(self, start: float, stop: float, sample_rate: Quantity[u.Hz]) -> Quantity[u.V]:
        """
        Generate a voltage sequence to move from `start` to `stop` in
        the fastest way possible.

        This function assumes that the mirror is standing still at v_start,
        and generates a voltage ramp to move the mirror and stop it exactly at v_end,
        using the maximum acceleration allowed by the mirror.

        The voltage curve is given by:
        v_start + 1/2 a·t²              for t < t_total /2
        v_end - 1/2 a·(t_total-t)²  for t >= t_total

        using continuity at t=t_total/2, we can solve this equation to get:
        t_total = 2·sqrt((v_end - v_start) / a)

        Returns:
            Quantity[u.V]: voltage sequence
        """
        v_start = self.to_volt(start)
        if start == stop:
            return np.zeros((0,)) * u.V  # return empty array
        v_end = self.to_volt(stop)

        # `t` is measured in samples
        # `a` is measured in volt/sample²
        a = self.maximum_acceleration / sample_rate ** 2 * np.sign(v_end - v_start)
        t_total = unitless(2.0 * np.sqrt((v_end - v_start) / a))
        t = np.arange(np.ceil(t_total + 1E-6))  # add a small number to deal with case t=0 (start=end)
        v_accel = v_start + 0.5 * a * t[:len(t) // 2] ** 2  # acceleration part
        v_decel = v_end - 0.5 * a * (t_total - t[len(t) // 2:]) ** 2  # deceleration part
        v_decel[-1] = v_end  # fix last point because t may be > t_total due to rounding
        return np.clip(np.concatenate((v_accel, v_decel)), self.v_min, self.v_max)  # noqa ignore incorrect type warning

    def scan(self, start: float, stop: float, sample_count: int, sample_rate: Quantity[u.Hz]):
        """
        Generate a voltage sequence to scan with a constant velocity from start to stop,
        including acceleration and deceleration.

        Before starting this sequence, the mirror is assumed to be standing still at the launch point,
        which is some distance _before_ start.
        After the scan sequence, the mirror is stopped at the landing point,
        which is some distance _after_ stop.
        The launch point and landing point are returned along with the scan sequence.

        This function also returns a slice object, which represents the part of the sequence
        that corresponds to a linear movement from start to stop. `slice.stop - slice.start = sample_count`.

        The scan follows the coordinate convention used throughout OpenWFS and Astropy,
        where the coordinates correspond to the centers of the pixels.
        Therefore, while the linear part of the scan starts at start and ends at stop,
        the sample points in this range correspond to the centers of the pixels,
        so the sample at slice.start lies half a pixel _after_ start,
        and the sample at slice.stop - 1 lies half a pixel _before_ stop.

        Returns:
            (Quantity[u.V], float, float, slice): voltage sequence, launch point, landing point, slice object
        """
        v_start = self.to_volt(start)
        if start == stop:  # todo: tolerance?
            return np.ones((sample_count,)) * v_start, start, start, slice(0, sample_count)

        v_end = self.to_volt(stop)
        scan_speed = (v_end - v_start) / sample_count  # V per sample

        # construct a sequence to accelerate from speed 0 to the scan speed
        # we start by constructing a sequence with a maximum acceleration.
        # This sequence may be up to 1  sample longer than needed to reach the scan speed.
        # This last sample is replaced by movement at a linear scan speed
        a = self.maximum_acceleration / sample_rate ** 2 * np.sign(scan_speed)  # V per sample²
        t_launch = np.arange(np.ceil(unitless(scan_speed / a)))  # in samples
        v_accel = 0.5 * a * t_launch ** 2  # last sample may have faster scan speed than needed
        if len(v_accel) > 1 and np.abs(v_accel[-1] - v_accel[-2]) > np.abs(scan_speed):
            v_accel[-1] = v_accel[-2] + scan_speed
        v_launch = v_start - v_accel[-1] - 0.5 * scan_speed  # launch point
        v_land = v_end + v_accel[-1] + 0.5 * scan_speed  # landing point

        # linear part of the scan
        v_linear = v_start + scan_speed * (np.arange(sample_count) + 0.5)

        # combine the parts
        v = np.concatenate((v_launch + v_accel, v_linear, v_land - v_accel[::-1]))
        v = np.clip(v, self.v_min, self.v_max)
        launch = self.to_pos(v_launch)
        land = self.to_pos(v_land)
        return v, launch, land, slice(len(v_accel), len(v_accel) + sample_count)

    @staticmethod
    def compute_scale(*, optical_deflection: Quantity[u.deg / u.V], galvo_to_pupil_magnification: float,
                      objective_magnification: float, reference_tube_lens: Quantity[u.mm]) -> Quantity[u.um / u.V]:
        """Computes the conversion factor between voltage and displacement in the object plane.

        Args:
            optical_deflection (Quantity[u.deg/u.V]):
                The optical deflection (i. e. twice the mechanical angle) of the mirror
                 as a function of applied voltage.
            galvo_to_pupil_magnification (float):
                The magnification of the relay system between the galvo mirrors and the pupil.
            objective_magnification (Quantity[u.mm]):
                The magnification of the microscope objective.
            reference_tube_lens (Quantity[u.mm]):
                The tube lens focal length on which the objective magnification is based.
                This value is manufacturer-specific. Typical values are:
                - 200 mm for Thorlabs, Nikon, Leica, and Mitutoyo
                - 180 mm for Olympus/Evident
                - 165 mm for Zeiss

        Returns:
            Quantity[u.um/u.V]: The conversion factor between voltage and displacement in the object plane.
        """
        f_objective = reference_tube_lens / objective_magnification
        angle_to_displacement = f_objective / u.rad
        return ((optical_deflection / galvo_to_pupil_magnification) * angle_to_displacement).to(u.um / u.V)

    @staticmethod
    def compute_acceleration(*, optical_deflection: Quantity[u.deg / u.V], torque_constant: Quantity[u.N * u.m / u.A],
                             rotor_inertia: Quantity[u.kg * u.m ** 2],
                             maximum_current: Quantity[u.A]) -> Quantity[u.V / u.s ** 2]:
        """Computes the angular acceleration of the focus of the galvo mirror.

         The result is returned in the unit V / second²,
         where the voltage can be converted to displacement using the scale factor.

        Args:
            optical_deflection (Quantity[u.deg/u.V]):
                The optical deflection (i. e. twice the mechanical angle) of the mirror
                 as a function of applied voltage.
            torque_constant (Quantity[u.N*u.m/u.A]):
                The torque constant of the galvo mirror driving coil.
                May also be given in the equivalent unit of dyne·cm/A.
            rotor_inertia (Quantity[u.kg*u.m**2]):
                The moment of inertia of the rotor. May also be given in the equivalent unit of g·cm².
            maximum_current (Quantity[u.A]):
                The maximum current that can be applied to the galvo mirror.
        """
        angular_acceleration = (torque_constant * maximum_current / rotor_inertia).to(u.s ** -2) * u.rad
        return (angular_acceleration / optical_deflection).to(u.V / u.s ** 2)


class TestPatternType(Enum):
    """Type of test pattern to use for simulation."""
    NONE = 'none'
    HORIZONTAL = 'horizontal'
    VERTICAL = 'vertical'
    IMAGE = 'image'


class ScanningMicroscope(Detector):
    """Laser scanning microscope with galvo mirrors controlled by a National Instruments data acquisition card (nidaq).

    Effectively, a `ScanningMicroscope` works like a camera, which can be triggered and returns 2-D images.
    These images are obtained by raster-scanning a focus using two galvo mirrors, controlled by a nidaq card,
    and recording a detector signal (typically from a photon multiplier tube (PMT)) with the same card.

    Region of Interest (ROI):
        Upon construction, the maximum voltage range is set for both axes.
        To avoid possible damage to the hardware, this range cannot be exceeded during scanning,
        and the value cannot be changed after construction of the ScanningMicroscope.
        It is recommended to set this voltage range slightly larger than the maximum field of view
        of the microscope (but still within the limits that may cause damage to the hardware),
        so that the mirror has some room to accelerate and decelerate at the edges of the scan range.

        The scan region is defined by the following equation:

        V_start = V_min + (center - 0.5 / (reference_zoom * zoom)) * (V_max - V_min)
        V_stop = V_min + (center + 0.5 / (reference_zoom * zoom)) * (V_max - V_min)

        or, in relative coordinates:

        start_full = center - 0.5 / (reference_zoom * zoom)
        stop_full = center + 0.5 / (reference_zoom * zoom)

        with
        * V_min, V_max: The voltage ranges set for both axes:
        * zoom, reference_zoom: The zoom factors
        * center: The center of the image relative to the full voltage range, default value is 0.5

        The scan region is divided into `resolution × resolution` pixels.
        Within this scan region, a smaller region of interest (ROI) can be defined by setting
        `top`, `left`, `height`, and `width` properties. The ROI is defined in pixels,
        with `(0,0,resolution, resolution)` corresponding to the full field of view.

        start = center + (left / resolution - 0.5) / (reference_zoom * zoom)
        stop = center + ((left + width) / resolution - 0.5) / (reference_zoom * zoom)

    Scan pattern:
        The scanner performs a raster scan, with `y` being the slow axis and `x` the fast axis.
        The pattern is computed such that the mirrors have a constant velocity during the scan.
        The start and end of each scan line, where the mirror accelerates or decelerates are discarded from the data.
        By default, the scanner uses bidirectional scanning along the fast axis,
        which reduces the time needed for a full scan.
        Especially for bidirectional scanning, the synchronization between output and input is crucial, otherwise the
        image will appear teared (even and odd scan lines not aligning). To fine-tune this synchronization, the `delay`
        parameter can be used.
    """

    def __init__(self,
                 input: InputChannel,
                 y_axis: Axis,
                 x_axis: Axis,
                 sample_rate: Quantity[u.MHz],
                 resolution: int,
                 reference_zoom: float, *,
                 delay: Quantity[u.us] = 0.0 * u.us,
                 bidirectional: bool = True,
                 multi_threaded: bool = True,
                 preprocessor: Optional[callable] = None,
                 test_pattern: Union[TestPatternType, str] = TestPatternType.NONE,
                 test_image=None):
        """
        Args:
            resolution: number of pixels (height and width) in the full field of view.
                A coarser sampling can be achieved by setting the binning
                Note that the ROI can also be reduced by setting width, height, top and left.
            input: The NI-DAQ channel to use for the input.
            y_axis: The scan axis object for controlling the slow axis.
            x_axis: The scan axis object for controlling the fast axis.
            sample_rate:
                Sample rate of the NI-DAQ input channel.
            delay: Delay between mirror control and data acquisition, measured in microseconds
            reference_zoom: Zoom factor that corresponds to fitting the full field of view exactly.
                The zoom factor in the `zoom` property is multiplied by the `reference_zoom` to compute the scan range.
            bidirectional: If true, enables bidirectional scanning along the fast axis.
            preprocessor: Process the raw data with this function before cropping. When None, the
                preprocessing will be skipped. The function must take input arguments data and sample_rate, and must
                return the preprocessed data.
            test_pattern: Type of test pattern to use for simulation. When set to a value other than 'none', the nidaq hardware is bypassed
                completely, and a test pattern displayed, depending on the value of this parameter:
                - 'horizontal': The voltage that would be sent to the fast axis output channel is used as input value.
                - 'vertical': The voltage that would be sent to the slow axis output channel is used as input value.
                - 'image': The voltages that would be sent are converted to coordinates in an image, resulting in the test image to be returned.
            test_image: The test image to use when `test_pattern` is set to 'image'. This image is expected to be a 2D numpy array
        """
        self._y_axis = y_axis
        self._x_axis = x_axis
        self._input_channel = input
        self._sample_rate = sample_rate.to(u.MHz)
        self._binning = 1  # binning factor
        self._resolution = int(resolution)
        self._roi_top = 0  # in pixels
        self._roi_left = 0  # in pixels
        self._center_x = 0.5  # in relative coordinates (relative to the full field of view)
        self._center_y = 0.5  # in relative coordinates (relative to the full field of view)
        self._delay = delay.to(u.us)
        self._reference_zoom = float(reference_zoom)
        self._zoom = 1.0
        self._bidirectional = bool(bidirectional)
        self._oversampling = 1  # oversampling factor
        self._scan_speed_factor = 0.5  # scan speed relative to maximum

        self._test_pattern = TestPatternType(test_pattern)
        self._test_image = None
        if test_image is not None:
            self._test_image = np.array(test_image, dtype='uint16')
            while self._test_image.ndim > 2:
                self._test_image = np.mean(self._test_image, 2).astype('uint16')

        self._preprocessor = preprocessor

        self._write_task = None
        self._read_task = None

        self._valid = False  # indicates that `trigger()` should initialize the NI-DAQ tasks and scan pattern
        self._scan_pattern = None

        # the pixel size and duration are computed dynamically
        # data_shape just returns self._data shape, and latency = 0.0 ms
        super().__init__(data_shape=(resolution, resolution), pixel_size=None, duration=None,
                         latency=0.0 * u.ms,
                         multi_threaded=multi_threaded)
        self._update()

    def _update(self):
        """Computes the scan pattern"""

        width = self._data_shape[1]
        height = self._data_shape[0]
        center = 0.5 * self._resolution

        # compute the size of a pixel relative to the maximum voltage range
        actual_zoom = self._reference_zoom * self._zoom
        roi_scale = 1.0 / actual_zoom / self._resolution

        roi_left = self._center_x + (self._roi_left - center) * roi_scale
        roi_right = self._center_x + (self._roi_left + width - center) * roi_scale
        roi_top = self._center_y + (self._roi_top - center) * roi_scale
        roi_bottom = self._center_y + (self._roi_top + height - center) * roi_scale

        # special case for roi width or height of 1.
        # Treat as roi size zero so that the beam does not scan across this single pixel.
        # note: this special handling is not needed for the height, because
        # in the vertical direction the beam does not scan over the pixel,
        # it just steps to the next line at the end of the line
        if width == 1:
            roi_right = 0.5 * (roi_left + roi_right)
            roi_left = roi_right

        # Compute the retrace pattern for the slow axis
        # The scan starts at half a pixel after roi_bottom and ends half a pixel before roi_top
        v_yr = self._y_axis.step(roi_bottom - 0.5 * roi_scale, roi_top + 0.5 * roi_scale, self._sample_rate)

        # Compute the scan pattern for the fast axis
        # The naive speed is the scan speed assuming one pixel per sample
        # The maximum speed is the maximum speed that the mirror can achieve over the scan range
        # (at least, without spending more time on accelerating and decelerating than the scan itself)
        # The user can set the scan speed relative to the maximum speed.
        # If this set speed is lower than naive scan speed, multiple samples are taken per pixel.
        naive_speed = (self._x_axis.v_max - self._x_axis.v_min) * roi_scale * self._sample_rate
        max_speed = self._x_axis.maximum_scan_speed(1.0 / actual_zoom) * self._scan_speed_factor
        if max_speed == 0.0:
            # this may happen if the ROI reaches to or beyond [0,1]. In this case, the mirror has no time to accelerate
            # TODO: implement an auto-adjust option instead of raising an error
            raise ValueError("Maximum scan speed is zero. "
                             "This may be because the region of interest exceeds the maximum voltage range")

        self._oversampling = int(np.ceil(unitless(naive_speed / max_speed)))
        oversampled_width = width * self._oversampling
        v_x_even, x_launch, x_land, self._mask = self._x_axis.scan(roi_left, roi_right, oversampled_width,
                                                                   self._sample_rate)
        if self._bidirectional:
            v_x_odd, _, _, _ = self._x_axis.scan(roi_right, roi_left, oversampled_width, self._sample_rate)
        else:
            v_xr = self._x_axis.step(x_land, x_launch, self._sample_rate)  # horizontal retrace
            v_x_even = np.concatenate((v_x_even, v_xr))
            v_x_odd = v_x_even

        # Set voltages for the scan.
        # The horizontal scan pattern consists of alternating even/odd scan lines
        # For unidirectional mode, these are the same
        # For bidirectional mode, the scan pattern is padded to always have an even number of scan lines
        # The horizontal pattern is repeated continuously, so even during the
        # vertical retrace. In bidirectional scan mode, th
        n_rows = self._data_shape[0] + np.ceil(len(v_yr) / len(v_x_odd)).astype('int32')
        self._n_cols = len(v_x_odd)
        if self._bidirectional and n_rows % 2 == 1:
            n_rows += 1

        scan_pattern = np.zeros((2, n_rows, self._n_cols))
        scan_pattern[1, 0::2, :] = v_x_even  # .reshape((1, -1))
        scan_pattern[1, 1::2, :] = v_x_odd

        y_coord = (np.arange(height) + 0.5) * roi_scale + roi_top
        scan_pattern[0, :height, :] = self._y_axis.to_volt(y_coord).reshape(-1, 1)

        # The last row(s) are used for the vertical retrace
        # We park the mirror after the vertical retrace, to allow
        # the horizontal scan mirror to finish its scan.
        # Note: this may not always be needed, but it guarantees
        # that the horizontal scan mirror is always scanning at the same frequency
        # which is essential for resonant scanning.
        if len(v_yr) > 0:
            retrace = scan_pattern[0, height:, :].reshape(-1)
            retrace[0:len(v_yr)] = v_yr
            retrace[len(v_yr):] = v_yr[-1]

        self._scan_pattern = scan_pattern.reshape(2, -1)
        if self._test_pattern != TestPatternType.NONE:
            self._valid = True
            return

        # Sets up NI-DAQ task and i/o channels
        if self._read_task:
            self._read_task.close()
            self._read_task = None
        if self._write_task:
            self._write_task.close()
            self._write_task = None

        self._write_task = ni.Task()
        self._read_task = ni.Task()
        self._read_task.in_stream.timeout = self.timeout.to_value(u.s)

        # Configure the sample clock task
        sample_rate = self._sample_rate.to_value(u.Hz)
        sample_count = self._scan_pattern.shape[1]

        # Configure the analog output task (two channels)
        self._write_task.ao_channels.add_ao_voltage_chan(self._x_axis.channel,
                                                         min_val=self._x_axis.v_min.to_value(u.V),
                                                         max_val=self._x_axis.v_max.to_value(u.V))
        self._write_task.ao_channels.add_ao_voltage_chan(self._y_axis.channel,
                                                         min_val=self._y_axis.v_min.to_value(u.V),
                                                         max_val=self._y_axis.v_max.to_value(u.V))
        self._write_task.timing.cfg_samp_clk_timing(sample_rate, samps_per_chan=sample_count)

        # Configure the analog input task (one channel)
        self._read_task.ai_channels.add_ai_voltage_chan(self._input_channel.channel,
                                                        min_val=self._input_channel.v_min.to_value(u.V),
                                                        max_val=self._input_channel.v_max.to_value(u.V),
                                                        terminal_config=self._input_channel.terminal_configuration)
        self._read_task.timing.cfg_samp_clk_timing(sample_rate, samps_per_chan=sample_count)
        self._read_task.triggers.start_trigger.cfg_dig_edge_start_trig(self._write_task.triggers.start_trigger.term)
        delay = self._delay.to_value(u.s)
        if delay > 0.0:
            self._read_task.triggers.start_trigger.delay = delay
            self._read_task.triggers.start_trigger.delay_units = nidaqmx.constants.DigitalWidthUnits.SECONDS

        self._writer = AnalogMultiChannelWriter(self._write_task.out_stream)
        self._valid = True

    def _ensure_valid(self):
        if not self._valid:
            self._update()

    def _do_trigger(self):
        """Makes sure scan patterns are up-to-date, and triggers the NI-DAQ tasks."""
        self._ensure_valid()

        if self._test_pattern != TestPatternType.NONE:
            return

        self._read_task.wait_until_done()
        self._write_task.wait_until_done()

        # write the samples to output in the x-y channels
        self._writer.write_many_sample(self._scan_pattern)

        # Start the tasks
        self._read_task.start()  # waits for trigger coming from the write task
        self._write_task.start()

    def _raw_to_cropped(self, raw: np.ndarray) -> np.ndarray:
        """Converts the raw scanner data back into a 2-dimensional image.

        Because the scanner can return both signed and unsigned integers, both cases are accounted for.
        This function crops the data if padding was added, and it
        flips the even rows back if scanned in bidirectional mode.
        """
        # convert data to 2-d, discard padding
        cropped = raw.reshape(-1, self._n_cols)[:self._data_shape[0], self._mask]

        # down sample along fast axis if needed
        if self._oversampling > 1:
            # remove samples if not divisible by oversampling factor
            cropped = cropped[:, :(cropped.shape[1] // self._oversampling) * self._oversampling]
            cropped = cropped.reshape(cropped.shape[0], -1, self._oversampling)
            cropped = np.round(np.mean(cropped, 2)).astype(cropped.dtype)  # todo: faster alternative?

        # Change the data type into uint16 if necessary
        if cropped.dtype == np.int16:
            # add 32768 to go from -32768-32767 to 0-65535
            cropped = cropped.view('uint16') + 0x8000
        elif cropped.dtype != np.uint16:
            raise ValueError(f'Only int16 and uint16 data types are supported at the moment, got type {cropped.dtype}.')

        if self._bidirectional:  # note: requires the mask to be symmetrical
            cropped[1::2, :] = cropped[1::2, ::-1]

        return cropped

    def _fetch(self) -> np.ndarray:  # noqa
        """Reads the acquired data from the input task."""
        if self._test_pattern is TestPatternType.NONE:
            raw = self._read_task.in_stream.read()
            self._read_task.stop()
            self._write_task.stop()
        elif self._test_pattern == TestPatternType.HORIZONTAL:
            raw = np.round(self._x_axis.to_pos(self._scan_pattern[1, :] * u.V) * 10000).astype('int16')
        elif self._test_pattern == TestPatternType.VERTICAL:
            raw = np.round(self._y_axis.to_pos(self._scan_pattern[0, :] * u.V) * 10000).astype('int16')
        elif self._test_pattern == TestPatternType.IMAGE:
            if self._test_image is None:
                raise ValueError('No test image was provided for the image simulation.')
            # todo: cache the test image
            row = np.floor(
                self._y_axis.to_pos(self._scan_pattern[0, :] * u.V) * (self._test_image.shape[0] - 1)).astype(
                'int32')
            column = np.floor(
                self._x_axis.to_pos(self._scan_pattern[1, :] * u.V) * (self._test_image.shape[1] - 1)).astype(
                'int32')
            raw = self._test_image[row, column]
        else:
            raise ValueError(f"Invalid simulation option {self._test_pattern}. "
                             "Should be 'horizontal', 'vertical', 'image', or 'None'")

        # Preprocess raw data if a preprocess function is set
        if self._preprocessor is None:
            preprocessed_raw = raw
        elif callable(self._preprocessor):
            preprocessed_raw = self._preprocessor(data=raw, sample_rate=self._sample_rate)
        else:
            raise TypeError(f"Invalid type for {self._preprocessor}. Should be callable or None.")
        return self._raw_to_cropped(preprocessed_raw)

    def close(self):
        """Close connection to the NI-DAQ."""
        self._read_task.close()
        self._write_task.close()

    @property
    def test_pattern(self) -> TestPatternType:
        return self._test_pattern

    @test_pattern.setter
    def test_pattern(self, value: TestPatternType):
        self._test_pattern = TestPatternType(value)

    @property
    def preprocessor(self):
        """An optional function to preprocess raw data before cropping.

        The function takes a linear array of raw data as required arguments,
         and a list of keyword arguments. Currently, the following arguments are passed:
            - sample_rate (Quantity[u.MHz]): the sample rate of the NI-DAQ input channel
        """
        return self._preprocessor

    @preprocessor.setter
    def preprocessor(self, value: Optional[callable]):
        if not callable(value) and value is not None:
            raise TypeError(f"Invalid type for {self._preprocessor}. Should be callable or None.")
        self._preprocessor = value

    @property
    def pixel_size(self) -> Quantity:
        """The size of a pixel in the object plane."""
        # TODO: make extent a read-only attribute of Axis
        extent_y = (self._y_axis.v_max - self._y_axis.v_min) * self._y_axis.scale
        extent_x = (self._x_axis.v_max - self._x_axis.v_min) * self._x_axis.scale
        return (Quantity(extent_y, extent_x) / (
                self._reference_zoom * self._zoom * self._resolution)).to(u.um)

    @property
    def duration(self) -> Quantity[u.ms]:
        """Total duration of scanning for one frame."""
        self._ensure_valid()  # make sure _scan_pattern is up to data
        return (self._scan_pattern.shape[1] / self._sample_rate).to(u.ms)

    @property
    def left(self) -> int:
        """The leftmost pixel of the Region of Interest (ROI) in the scan range."""
        return self._roi_left

    @left.setter
    def left(self, value: int):
        self._roi_left = int(value)
        self._valid = False

    @property
    def top(self) -> int:
        """The topmost pixel of the ROI in the scan range."""
        return self._roi_top

    @top.setter
    def top(self, value: int):
        self._roi_top = int(value)
        self._valid = False

    @property
    def height(self) -> int:
        """The number of pixels in the vertical dimension of the ROI."""
        return self._data_shape[0]

    @height.setter
    def height(self, value):
        if value < 1 or value > self._resolution:
            raise ValueError(f"Height must be between 1 and {self._resolution}")
        self._data_shape = (int(value), int(self.data_shape[1]))
        self._valid = False

    @property
    def width(self) -> int:
        """The number of pixels in the horizontal dimension of the ROI.

        Depending on the scan speed and sample rate, the scanner may
        acquire multiple data points along a scan line, and return the
        averaged value.
        A value of 1 is treated as a special case,
        where the beam does not move horizontally.at all
        (i.e. it does not scan back and forth over the size of this single pixel).
        """
        return self.data_shape[1]

    @width.setter
    def width(self, value):
        if value < 1 or value > self._resolution:
            raise ValueError(f"Width must be between 1 and {self._resolution}")
        self._data_shape = (self.data_shape[0], int(value))
        self._valid = False

    def reset_roi(self):
        """Reset the ROI to span the original left, top, width and height."""
        self.left = 0
        self.top = 0
<<<<<<< HEAD
        self.width = self._original_data_shape[1]
        self.height = self._original_data_shape[0]
=======
        self.width = self._resolution
        self.height = self._resolution
>>>>>>> 2e7667ca

    @property
    def dwell_time(self) -> Quantity[u.us]:
        """The time spent on each pixel during scanning."""
        return (self._oversampling / self._sample_rate).to(u.us)

    @property
    def delay(self) -> Quantity[u.us]:
        """Delay between the control signal to the mirrors and the start of data acquisition."""
        return self._delay  # add unit

    @delay.setter
    def delay(self, value: Quantity[u.us]):
        self._delay = value
        self._valid = False

    @property
    def exposure(self) -> Quantity[u.ms]:
        """The time the detector is exposed to the sample."""
        return self.duration

    @property
    def bidirectional(self) -> bool:
        """Whether scanning is bidirectional along the fast axis."""
        return self._bidirectional

    @bidirectional.setter
    def bidirectional(self, value: bool):
        self._bidirectional = value
        self._valid = False

    @property
    def zoom(self) -> float:
        """Zoom factor.
        The zoom factor determines the pixel size relative to the original pixel size.
        When zooming in or out, the center of the region of interest is kept constant.
        Note that this may cause the field of view to get extended to outside the original FOV
        """
        return self._zoom

    @zoom.setter
    def zoom(self, value: float):
        # compute how far the roi center is away from the _center_x before the zoom
        roi_scale = 1.0 / (self._reference_zoom * self._zoom) / self._resolution
        center_y_before = (self._roi_top + 0.5 * self._data_shape[0]) * roi_scale
        center_x_before = (self._roi_left + 0.5 * self._data_shape[1]) * roi_scale

        # compute how far it will be from _center_x after adjusting the zoom
        center_y_after = center_y_before * self._zoom / value
        center_x_after = center_x_before * self._zoom / value

        # correct the center position such that the center of the roi does not move
        self._center_y += center_y_before - center_y_after
        self._center_x += center_x_before - center_x_after

        self._zoom = float(value)
        self._valid = False

    @property
    def offset_x(self) -> float:
        """The center of the full field of view in the horizontal direction.

        The offset is relative to the full voltage range specified in the Axis objects,
        with 0.0 corresponding to the center of the voltage range,
        and -0.5 and +0.5 to the edges of the voltage range.

        Note that changing the offset may cause the ROI to move outside the original field of view.
        Also, it may cause the scan speed to change, as the mirror has a shorter distance to accelerate or decelerate.
        """
        return self._center_x - 0.5

    @offset_x.setter
    def offset_x(self, value: float):
        self._center_x = float(value) + 0.5
        self._valid = False

    @property
    def offset_y(self) -> float:
        """The center of the full field of view in the vertical direction.

        The offset is relative to the full voltage range specified in the Axis objects,
        with 0.0 corresponding to the center of the voltage range,
        and -0.5 and +0.5 to the edges of the voltage range.

        Note that changing the offset may cause the ROI to move outside the original field of view.
        Also, it may cause the scan speed to change, as the mirror has a shorter distance to accelerate or decelerate.
        """
        return self._center_y - 0.5

    @offset_y.setter
    def offset_y(self, value: float):
        self._center_y = float(value) + 0.5
        self._valid = False

    @property
    def resolution(self) -> int:
        return self._resolution

    @resolution.setter
    def resolution(self, value: int):
        self._scale_roi(value / self._resolution)

    def _scale_roi(self, factor: float):
        """Adjusts resolution, top, left, width and height by the same factor."""

        def adjust(x):
            return int(np.round(x * factor))

        self._roi_left = adjust(self._roi_left)
        self._roi_top = adjust(self._roi_top)
        self._data_shape = (adjust(self._data_shape[0]), adjust(self._data_shape[1]))
        self._resolution = adjust(self._resolution)
        self._valid = False

    @property
    def binning(self) -> int:
        """Undersampling factor.

        Increasing the binning reduces the number of pixels in the image while keeping dwell time the same.
        As a result, the total duration of a scan decreases.

        Note:
            This behavior is different from that of a real camera.
            No actual binning is performed, the scanner just takes fewer steps in x and y

        Note: the ROI is kept the same as much as possible.
            However, due to rounding, it may vary slightly.

        """
        return self._binning

    @binning.setter
    def binning(self, value: int):
        if value < 1:
            raise ValueError('Binning value should be a positive integer')
        self._scale_roi(self._binning / int(value))
        self._binning = int(value)

    @property
    def scan_speed(self) -> Annotated[float, Ge(0.05), Le(1.0)]:
        """The scan speed relative to the maximum scan speed."""
        return self._scan_speed_factor

    @scan_speed.setter
    def scan_speed(self, value):
        self._scan_speed_factor = np.clip(float(value), 0.05, 1.0)

    @staticmethod
    def list_devices():
        """Returns a list of all nidaq devices available on the system."""
        return [d.name for d in nidaqmx.system.System().devices]<|MERGE_RESOLUTION|>--- conflicted
+++ resolved
@@ -686,13 +686,8 @@
         """Reset the ROI to span the original left, top, width and height."""
         self.left = 0
         self.top = 0
-<<<<<<< HEAD
-        self.width = self._original_data_shape[1]
-        self.height = self._original_data_shape[0]
-=======
         self.width = self._resolution
         self.height = self._resolution
->>>>>>> 2e7667ca
 
     @property
     def dwell_time(self) -> Quantity[u.us]:
