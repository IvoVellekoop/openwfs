--- conflicted
+++ resolved
@@ -70,9 +70,7 @@
                 A, B, A, B, A. Should be at least 2
             analyzer: The function used to analyze the phase stepping data. Must return a WFSResult object. Defaults to `analyze_phase_stepping`
         """
-        if (phase_patterns[0].shape[0:2] != group_mask.shape) or (
-            phase_patterns[1].shape[0:2] != group_mask.shape
-        ):
+        if (phase_patterns[0].shape[0:2] != group_mask.shape) or (phase_patterns[1].shape[0:2] != group_mask.shape):
             raise ValueError("The phase patterns and group mask must all have the same shape.")
         if iterations < 2:
             raise ValueError("The number of iterations must be at least 2.")
@@ -93,12 +91,7 @@
 
         # Pre-compute the conjugate modes for reconstruction
         self.modes = [
-<<<<<<< HEAD
             np.exp(-1j * self.phase_patterns[side]) * np.expand_dims(self.masks[side], axis=2) for side in range(2)
-=======
-            np.exp(-1j * self.phase_patterns[side]) * np.expand_dims(self.masks[side], axis=2)
-            for side in range(2)
->>>>>>> 72ac9338
         ]
 
     def execute(self, capture_intermediate_results: bool = False, progress_bar=None) -> WFSResult:
@@ -127,9 +120,7 @@
             None,
             None,
         ]  # The two latest results. Used for computing fidelity factors.
-        intermediate_results = np.zeros(
-            self.iterations
-        )  # List to store feedback from full patterns
+        intermediate_results = np.zeros(self.iterations)  # List to store feedback from full patterns
 
         # Prepare progress bar
         if progress_bar:
@@ -142,9 +133,7 @@
         # Switch the phase sets back and forth multiple times
         for it in range(self.iterations):
             side = it % 2  # pick set A or B for phase stepping
-            ref_phases = -np.angle(
-                t_full
-            )  # use the best estimate so far to construct an optimized reference
+            ref_phases = -np.angle(t_full)  # use the best estimate so far to construct an optimized reference
             side_mask = self.masks[side]
             # Perform WFS experiment on one side, keeping the other side sized at the ref_phases
             result = self._single_side_experiment(
@@ -172,14 +161,10 @@
 
         # Compute average fidelity factors
         fidelity_noise = weighted_average(
-<<<<<<< HEAD
-            results_latest[0].fidelity_noise, results_latest[1].fidelity_noise, results_latest[0].n, results_latest[1].n
-=======
             results_latest[0].fidelity_noise,
             results_latest[1].fidelity_noise,
             results_latest[0].n,
             results_latest[1].n,
->>>>>>> 72ac9338
         )
         fidelity_amplitude = weighted_average(
             results_latest[0].fidelity_amplitude,
@@ -196,10 +181,6 @@
 
         result = WFSResult(
             t=t_full,
-<<<<<<< HEAD
-            t_f=None,
-=======
->>>>>>> 72ac9338
             n=self.modes[0].shape[2] + self.modes[1].shape[2],
             axis=2,
             fidelity_noise=fidelity_noise,
@@ -213,13 +194,7 @@
         result.intermediate_results = intermediate_results
         return result
 
-<<<<<<< HEAD
     def _single_side_experiment(self, mod_phases: nd, ref_phases: nd, mod_mask: nd, progress_bar=None) -> WFSResult:
-=======
-    def _single_side_experiment(
-        self, mod_phases: nd, ref_phases: nd, mod_mask: nd, progress_bar=None
-    ) -> WFSResult:
->>>>>>> 72ac9338
         """
         Conducts experiments on one part of the SLM.
 
