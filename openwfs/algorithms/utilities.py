--- conflicted
+++ resolved
@@ -1,18 +1,14 @@
-<<<<<<< HEAD
-from enum import Enum
-from typing import Optional
-
-import numpy as np
-from numpy.typing import ArrayLike
-=======
 import numpy as np
 from numpy.fft import fft2, ifft2, fftfreq
 from enum import Enum
+from typing import Optional
+
+import numpy as np
+from numpy.typing import ArrayLike
 from typing import Union
 import time
 
 from ..core import Detector
->>>>>>> 313a8cc6
 
 
 class WFSResult:
@@ -322,19 +318,12 @@
         self._optimized_wavefront = None
         self._recompute_wavefront = False
         self._feedback_enhancement = None
-<<<<<<< HEAD
-        self._test_wavefront = False  # Trigger to test the optimized wavefront
-        self._run_troubleshooter = False  # Trigger troubleshooter
-        self.darkframe = None
-        self.preframe = None
-=======
         self._test_wavefront = False        # Trigger to test the optimized wavefront
         self._run_troubleshooter = False    # Trigger troubleshooter
         self._frame_cnr = None
         self._contrast_enhancement = None
         self.dark_frame = None
         self.before_frame = None
->>>>>>> 313a8cc6
 
     @property
     def wavefront(self) -> State:
@@ -437,7 +426,7 @@
     def feedback_enhancement(self) -> float:
         """Returns: the average enhancement of the feedback, returns none if no such enhancement was measured."""
         return self._feedback_enhancement
-    
+
     @property
     def frame_cnr(self) -> float:
         """Returns: the noise corrected contrast to noise ratio of the frame"""
@@ -475,37 +464,20 @@
         """
         Read a single frame from the feedback function.
         TODO: Distinguish WFS feedback and full frame measurement.
-        """
-<<<<<<< HEAD
-        return self.algorithm.feedback.read().copy()
-=======
+        TODO: why the copy()?
+        """
         return self.source.read().copy()
->>>>>>> 313a8cc6
 
     def set_slm_random(self):
         """
         Set a pattern of random phases to the active SLM phase patch. Useful for extinguishing the
         laser light in multi-PEF setups.
         """
-<<<<<<< HEAD
-        slm = self.algorithm.slm
-        slm.primary_phase_patch.phases = 2 * np.pi * np.random.rand(300, 300)
-        slm.update()
-=======
         self.algorithm._slm.set_phases(2*np.pi * np.random.rand(300, 300))
->>>>>>> 313a8cc6
 
     def read_dark_frame(self) -> np.ndarray:
         """
-<<<<<<< HEAD
-        Reset the SLM primary phase patch.
-        """
-        slm = self.algorithm.slm
-        slm.primary_phase_patch.phases = 0
-        slm.update()
-=======
         Read and save a dark frame.
->>>>>>> 313a8cc6
 
         Note: for now, assume multi-PEF
         TODO: support 1PEF and transmission setups
@@ -659,11 +631,7 @@
         ### Result: 'measured signal when dark is noise'-SNR
 
         ### === Quantify SNR - with frame correlation ===
-<<<<<<< HEAD
-        ### Requirement:
-=======
         ### Requirement: cross-corr
->>>>>>> 313a8cc6
         ### Measurement: Snap multiple images in short time
         ### Calculation: how do consecutive frames correlate?
         ### Result: 'everything not reproducible is noise'-SNR
