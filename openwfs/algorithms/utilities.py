from enum import Enum
from typing import Optional, Sequence

import numpy as np
from numpy.typing import ArrayLike


class WFSResult:
    """
    Data structure for holding wavefront shaping results and statistics.

    Attributes:
        t (ndarray): Measured transmission matrix. If multiple targets were used, the first dimension(s) of `t`
            denote the columns of the transmission matrix (`a` indices), and the last dimensions(s) denote the targets,
            i. e., the rows of the transmission matrix (`b` indices).
        axis (int): Number of dimensions used for denoting a single column of the transmission matrix
            (e. g., 2 dimensions representing the x and y coordinates of the SLM pixels).
        fidelity_noise (ndarray): The estimated loss in fidelity caused by the limited SNR (for each target).
        fidelity_amplitude (ndarray): Estimated reduction of the fidelity due to phase-only modulation (for each target)
            (≈ π/4 for fully developed speckle).
        fidelity_calibration (ndarray): Estimated deviation from a sinusoid response.
        n (int): Total number of segments used in the optimization. When missing, this value is set to the number of
            elements in the first `axis` dimensions of `t`.
        estimated_optimized_intensity (ndarray): When missing, estimated intensity in the target(s) after displaying the
            wavefront correction on a perfect phase-only SLM.
        intensity_offset (Optional[ndarray]): Offset in the signal strength, as a scalar, or as one value per target.
            This is the offset that is caused by a bias in the detector signal, stray light, etc. Default value: 0.0.
    """

    def __init__(
        self,
        t: np.ndarray,
        t_f: np.ndarray,
        axis: int,
        fidelity_noise: ArrayLike,
        fidelity_amplitude: ArrayLike,
        fidelity_calibration: ArrayLike,
        n: Optional[int] = None,
        intensity_offset: Optional[ArrayLike] = 0.0,
    ):
        """
        Args:
            t(ndarray): measured transmission matrix.
            axis(int):
                number of dimensions used for denoting a single columns of the transmission matrix
                (e. g. 2 dimensions representing the x and y coordinates of the SLM pixels)
            fidelity_noise(ArrayLike):
                the estimated loss in fidelity caused by the the limited snr (for each target).
            fidelity_amplitude(ArrayLike):
                estimated reduction of the fidelity due to phase-only modulation (for each target)
                (≈ π/4 for fully developed speckle)
            fidelity_calibration(ArrayLike):
                estimated deviation from a sinusoid responds (TODO: experimental, untested)
            n(Optional[int]): total number of segments used in the optimization.
                when missing, this value is set to the number of elements in the first `axis` dimensions of `t`.
            intensity_offset(Optional[ArrayLike]):
                offset in the signal strength, as a scalar, or as one value per target
                this is the offset that is caused by a bias in the detector signal, stray light, etc.
                default value: 0.0

        """
        self.t = t
        self.t_f = t_f
        self.axis = axis
        self.fidelity_noise = np.atleast_1d(fidelity_noise)
        self.n = np.prod(t.shape[0:axis]) if n is None else n
        self.fidelity_amplitude = np.atleast_1d(fidelity_amplitude)
        self.fidelity_calibration = np.atleast_1d(fidelity_calibration)
        self.estimated_enhancement = np.atleast_1d(
            1.0
            + (self.n - 1)
            * self.fidelity_amplitude
            * self.fidelity_noise
            * self.fidelity_calibration
        )
        self.intensity_offset = (
            intensity_offset * np.ones(self.fidelity_calibration.shape)
            if np.isscalar(intensity_offset)
            else intensity_offset
        )
        after = (
            np.sum(np.abs(t), tuple(range(self.axis))) ** 2
            * self.fidelity_noise
            * self.fidelity_calibration
            + intensity_offset
        )
        self.estimated_optimized_intensity = np.atleast_1d(after)

    def __str__(self) -> str:
        noise_warning = (
            "OK" if self.fidelity_noise > 0.5 else "WARNING low signal quality."
        )
        amplitude_warning = (
            "OK"
            if self.fidelity_amplitude > 0.5
            else "WARNING uneven contribution of optical modes."
        )
        calibration_fidelity_warning = (
            "OK"
            if self.fidelity_calibration > 0.5
            else ("WARNING non-linear phase response, check " "lookup table.")
        )
        return f"""
        Wavefront shaping results:
            fidelity_noise: {self.fidelity_noise} {noise_warning}
            fidelity_amplitude: {self.fidelity_amplitude} {amplitude_warning}
            fidelity_calibration: {self.fidelity_calibration} {calibration_fidelity_warning}
            estimated_enhancement: {self.estimated_enhancement}
            estimated_optimized_intensity: {self.estimated_optimized_intensity}
            """

    def select_target(self, b) -> "WFSResult":
        """
        Returns the wavefront shaping results for a single target

        Args:
            b(int): target to select, as integer index.
                If the target array is multidimensional, it is flattened before selecting the `b`-th component.

        Returns: WFSResults data for the specified target
        """
        return WFSResult(
            t=self.t.reshape((*self.t.shape[0:2], -1))[:, :, b],
            t_f=self.t_f.reshape((*self.t_f.shape[0:2], -1))[:, :, b],
            axis=self.axis,
            intensity_offset=self.intensity_offset[:][b],
            fidelity_noise=self.fidelity_noise[:][b],
            fidelity_amplitude=self.fidelity_amplitude[:][b],
            fidelity_calibration=self.fidelity_calibration[:][b],
            n=self.n,
        )

<<<<<<< HEAD
=======
    @staticmethod
    def combine(results: Sequence["WFSResult"]):
        """Merges the results for several sub-experiments.

        Currently, this just computes the average of the fidelities, weighted
        by the number of segments used in each sub-experiment.

        Note: the matrix t is also averaged, but this is not always meaningful.
        The caller can replace the `.t` attribute of the result with a more meaningful value.
        """
        n = sum(r.n for r in results)
        axis = results[0].axis
        if any(r.axis != axis for r in results):
            raise ValueError("All results must have the same axis")

        def weighted_average(attribute):
            data = getattr(results[0], attribute) * results[0].n / n
            for r in results[1:]:
                data += getattr(r, attribute) * r.n / n
            return data

        return WFSResult(
            t=weighted_average("t"),
            t_f=weighted_average("t_f"),
            n=n,
            axis=axis,
            fidelity_noise=weighted_average("fidelity_noise"),
            fidelity_amplitude=weighted_average("fidelity_amplitude"),
            fidelity_calibration=weighted_average("fidelity_calibration"),
        )

>>>>>>> efd9b7e0

def analyze_phase_stepping(
    measurements: np.ndarray, axis: int, A: Optional[float] = None
):
    """Analyzes the result of phase stepping measurements, returning matrix `t` and noise statistics

    This function assumes that all measurements were made using the same reference field `A`
    and that the phase of the modulated segment/mode is phase-stepped in equally spaced steps
    between 0 and 2π, whereas the phase of the reference field is kept constant.

    Args:
        measurements(ndarray): array of phase stepping measurements.
            The array holds measured intensities
            with the first one or more dimensions corresponding to the segments(pixels) of the SLM,
            one dimension corresponding to the phase steps,
            and the last zero or more dimensions corresponding to the individual targets
            where the feedback was measured.
        axis(int): indicates which axis holds the phase steps.
        A(Optional[float]): magnitude of the reference field.
            This value is used to correctly normalize the returned transmission matrix.
            When missing, the value of `A` is estimated from the measurements.

    With `phase_steps` phase steps, the measurements are given by

    .. math::

        I_p = \\lvert A + B \\exp(i 2\\pi p / phase_{steps})\\rvert^2,

    This function computes the Fourier transform.

    .. math::

        \\frac{1}{phase_{steps}} \\sum I_p  \\exp(-i 2\\pi p / phase_{steps}) = A^* B

    The value of A^* B for each set of measurements is stored in the `field` attribute of the return
    value.
    Other attributes hold an estimate of the signal-to-noise ratio,
    and an estimate of the maximum enhancement that can be expected
    if these measurements are used for wavefront shaping.
    """
    phase_steps = measurements.shape[axis]
    n = int(np.prod(measurements.shape[:axis]))
    # M = np.prod(measurements.shape[axis + 1:])
    segments = tuple(range(axis))

    # Fourier transform the phase stepping measurements
    t_f_raw = np.fft.fft(measurements, axis=axis) / phase_steps

    if A is None:  # reference field strength not known: estimate from data
        t_abs = np.abs(np.take(t_f_raw, 1, axis=axis))
        offset = np.take(t_f_raw, 0, axis=axis)
        a_plus_b = np.sqrt(offset + 2.0 * t_abs)
        a_minus_b = np.sqrt(offset - 2.0 * t_abs)
        A = 0.5 * np.mean(a_plus_b + a_minus_b)

    t_f = t_f_raw / A
    t = np.take(t_f, 1, axis=axis)

    # compute the effect of amplitude variations.
    # for perfectly developed speckle, and homogeneous illumination, this factor will be pi/4
    amplitude_factor = np.mean(np.abs(t), segments) ** 2 / np.mean(
        np.abs(t) ** 2, segments
    )

    # estimate the calibration error
    # we first construct a matrix that can be used to fit
    # parameters a and b such that a·t(:) + b·t^*(:) ≈ t_f(:, k, :)
    ff = np.vstack((t.ravel(), np.conj(t.ravel()))).T
    ff_inv = np.linalg.pinv(ff)
    c = np.zeros(phase_steps, np.complex128)

    signal_energy = 0
    for k in range(1, phase_steps):
        cc = ff_inv @ np.take(t_f, k, axis=axis).ravel()
        signal_energy = signal_energy + np.sum(np.abs(ff @ cc) ** 2)
        c[k] = cc[0]

    # Estimate the error due to noise
    # The signal consists of the response with incorrect modulation,
    # (which occurs twice, ideally in the +1 and -1 components of the Fourier transform),
    # but this factor of two is already included in the 'signal_energy' calculation.
    # an offset, and the rest is noise.
    # average over all targets to get the most accurate result (assuming all targets are similar)
    axes = tuple([i for i in range(t_f.ndim) if i != axis])
    energies = np.sum(np.abs(t_f) ** 2, axis=axes)
    offset_energy = energies[0]
    total_energy = np.sum(energies)
    signal_energy = energies[1] + energies[-1]
    if phase_steps > 3:
<<<<<<< HEAD
=======
        # estimate the noise energy as the energy that is not explained
        # by the signal or the offset.
>>>>>>> efd9b7e0
        noise_energy = (total_energy - signal_energy - offset_energy) / (
            phase_steps - 3
        )
        noise_factor = np.abs(
<<<<<<< HEAD
            np.maximum(signal_energy - noise_energy, 0.0) / signal_energy
=======
            np.maximum(signal_energy - 2 * noise_energy, 0.0) / signal_energy
>>>>>>> efd9b7e0
        )
    else:
        noise_factor = 1.0  # cannot estimate reliably

    calibration_fidelity = np.abs(c[1]) ** 2 / np.sum(np.abs(c[1:]) ** 2)

    return WFSResult(
        t,
        t_f=t_f,
        axis=axis,
        fidelity_amplitude=amplitude_factor,
        fidelity_noise=noise_factor,
        fidelity_calibration=calibration_fidelity,
        n=n,
    )


class WFSController:
    """
    Controller for Wavefront Shaping (WFS) operations using a specified algorithm in the MicroManager environment.
    Manages the state of the wavefront and executes the algorithm to optimize and apply wavefront corrections, while
    exposing all these parameters to MicroManager.
    """

    class State(Enum):
        FLAT_WAVEFRONT = 0
        SHAPED_WAVEFRONT = 1

    def __init__(self, algorithm):
        """
        Args:
            algorithm: An instance of a wavefront shaping algorithm.
        """
        self.algorithm = algorithm
        self._wavefront = WFSController.State.FLAT_WAVEFRONT
        self._result = None
        self._noise_factor = None
        self._amplitude_factor = None
        self._estimated_enhancement = None
        self._calibration_fidelity = None
        self._estimated_optimized_intensity = None
        self._snr = None  # Average SNR. Computed when wavefront is computed.
        self._optimized_wavefront = None
        self._recompute_wavefront = False
        self._feedback_enhancement = None
        self._test_wavefront = False  # Trigger to test the optimized wavefront
        self._run_troubleshooter = False  # Trigger troubleshooter
        self.dark_frame = None
        self.before_frame = None

    @property
    def wavefront(self) -> State:
        """
        Gets the current wavefront state.

        Returns:
            State: The current state of the wavefront, either FLAT_WAVEFRONT or SHAPED_WAVEFRONT.
        """
        return self._wavefront

    @wavefront.setter
    def wavefront(self, value):
        """
        Sets the wavefront state and applies the corresponding phases to the SLM.

        Args:
            value (State): The desired state of the wavefront to set.
        """
        self._wavefront = value
        if value == WFSController.State.FLAT_WAVEFRONT:
            self.algorithm.slm.set_phases(0.0)
        else:
            if self._recompute_wavefront or self._optimized_wavefront is None:
                # select only the wavefront and statistics for the first target
                result = self.algorithm.execute().select_target(0)
                self._optimized_wavefront = -np.angle(result.t)
                self._noise_factor = result.fidelity_noise
                self._amplitude_factor = result.fidelity_amplitude
                self._estimated_enhancement = result.estimated_enhancement
                self._calibration_fidelity = result.fidelity_calibration
                self._estimated_optimized_intensity = (
                    result.estimated_optimized_intensity
                )
                self._snr = 1.0 / (1.0 / result.fidelity_noise - 1.0)
                self._result = result
            self.algorithm.slm.set_phases(self._optimized_wavefront)

    @property
    def noise_factor(self) -> float:
        """
        Returns:
            float: noise factor: the estimated loss in fidelity caused by the limited snr.
        """
        return self._noise_factor

    @property
    def amplitude_factor(self) -> float:
        """
        Returns:
            float: amplitude factor: estimated reduction of the fidelity due to phase-only
            modulation (≈ π/4 for fully developed speckle)
        """
        return self._amplitude_factor

    @property
    def estimated_enhancement(self) -> float:
        """
        Returns:
            float: estimated enhancement: estimated ratio <after>/<before>  (with <> denoting
            ensemble average)
        """
        return self._estimated_enhancement

    @property
    def calibration_fidelity(self) -> float:
        """
        Returns:
            float: non-linearity.
        """
        return self._calibration_fidelity

    @property
    def estimated_optimized_intensity(self) -> float:
        """
        Returns:
            float: estimated optimized intensity.
        """
        return self._estimated_optimized_intensity

    @property
    def snr(self) -> float:
        """
        Gets the signal-to-noise ratio (SNR) of the optimized wavefront.

        Returns:
            float: The average SNR computed during wavefront optimization.
        """
        return self._snr

    @property
    def recompute_wavefront(self) -> bool:
        """Returns: bool that indicates whether the wavefront needs to be recomputed."""
        return self._recompute_wavefront

    @recompute_wavefront.setter
    def recompute_wavefront(self, value):
        """Sets the bool that indicates whether the wavefront needs to be recomputed."""
        self._recompute_wavefront = value

    @property
    def feedback_enhancement(self) -> float:
        """Returns: the average enhancement of the feedback, returns none if no such enhancement was measured."""
        return self._feedback_enhancement

    @property
    def test_wavefront(self) -> bool:
        """Returns: bool that indicates whether test_wavefront will be performed if set."""
        return self._test_wavefront

    @test_wavefront.setter
    def test_wavefront(self, value):
        """
        Calculates the feedback enhancement between the flat and shaped wavefronts by measuring feedback for both
        cases.

        Args:
            value (bool): True to enable test mode, False to disable.
        """
        if value:
            self.wavefront = WFSController.State.FLAT_WAVEFRONT
            feedback_flat = self.algorithm.feedback.read().copy()
            self.wavefront = WFSController.State.SHAPED_WAVEFRONT
            feedback_shaped = self.algorithm.feedback.read().copy()
            self._feedback_enhancement = float(
                feedback_shaped.sum() / feedback_flat.sum()
            )

        self._test_wavefront = value<|MERGE_RESOLUTION|>--- conflicted
+++ resolved
@@ -130,8 +130,6 @@
             n=self.n,
         )
 
-<<<<<<< HEAD
-=======
     @staticmethod
     def combine(results: Sequence["WFSResult"]):
         """Merges the results for several sub-experiments.
@@ -163,7 +161,6 @@
             fidelity_calibration=weighted_average("fidelity_calibration"),
         )
 
->>>>>>> efd9b7e0
 
 def analyze_phase_stepping(
     measurements: np.ndarray, axis: int, A: Optional[float] = None
@@ -253,20 +250,13 @@
     total_energy = np.sum(energies)
     signal_energy = energies[1] + energies[-1]
     if phase_steps > 3:
-<<<<<<< HEAD
-=======
         # estimate the noise energy as the energy that is not explained
         # by the signal or the offset.
->>>>>>> efd9b7e0
         noise_energy = (total_energy - signal_energy - offset_energy) / (
             phase_steps - 3
         )
         noise_factor = np.abs(
-<<<<<<< HEAD
-            np.maximum(signal_energy - noise_energy, 0.0) / signal_energy
-=======
             np.maximum(signal_energy - 2 * noise_energy, 0.0) / signal_energy
->>>>>>> efd9b7e0
         )
     else:
         noise_factor = 1.0  # cannot estimate reliably
