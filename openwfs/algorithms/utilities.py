--- conflicted
+++ resolved
@@ -1,14 +1,8 @@
-import numpy as np
-from numpy.fft import fft2, ifft2, fftfreq
 from enum import Enum
 from typing import Optional
 
 import numpy as np
 from numpy.typing import ArrayLike
-from typing import Union
-import time
-
-from ..core import Detector
 
 
 class WFSResult:
@@ -190,95 +184,6 @@
                      non_linearity=non_linearity, n=n)
 
 
-def signal_std(signal_with_noise: np.ndarray, noise: np.ndarray) -> float:
-    """
-    Compute noise corrected standard deviation of signal measurement.
-
-    Args:
-        signal_with_noise:
-            ND array containing the measured signal including noise. The noise is assumed to be uncorrelated with the
-            signal, such that var(measured) = var(signal) + var(noise).
-        noise:
-            ND array containing only noise.
-
-    Returns:
-        Standard deviation of the signal, corrected for the variance due to given noise.
-    """
-    return float(np.sqrt(signal_with_noise.var() - noise.var()))
-
-
-def cnr(signal_with_noise: np.ndarray, noise: np.ndarray) -> float:
-    """
-    Compute the noise-corrected contrast-to-noise ratio of a measured signal. Contrast is computed as the standard
-    deviation, corrected for noise. The noise variance is computed from a separate array, containing only noise.
-
-    Args:
-        signal_with_noise:
-            ND array containing the measured signal including noise. The noise is assumed to be uncorrelated with the
-            signal, such that var(measured) = var(signal) + var(noise).
-        noise:
-            ND array containing only noise, e.g. a dark frame.
-
-    Returns:
-        Standard deviation of the signal, corrected for the variance due to given noise.
-    """
-    return float(signal_std(signal_with_noise, noise) / noise.std())
-
-
-def contrast_enhancement(signal_with_noise: np.ndarray, reference_with_noise: np.ndarray, noise: np.ndarray) -> float:
-    """
-    Compute noise corrected contrast enhancement. The noise is assumed to be uncorrelated with the signal, such that
-    var(measured) = var(signal) + var(noise).
-
-    Args:
-        signal_with_noise:
-            ND array containing the measured signal including noise, e.g. image signal with shaped wavefront.
-        reference_with_noise:
-            ND array containing a reference signal including noise, e.g. image signal with a flat wavefront.
-        noise:
-            ND array containing only noise.
-
-    Returns:
-        Standard deviation of the signal, corrected for the variance due to given noise.
-    """
-    return float(signal_std(signal_with_noise, noise) / signal_std(reference_with_noise, noise))
-
-
-def cross_corr_fft2(f: np.ndarray, g: np.ndarray) -> np.ndarray:
-    """
-    Compute cross-correlation with a 2D Fast Fourier Transform. Note that this approach will introduce wrap-around
-    artefacts.
-
-    Args:
-        f, g:
-            2D arrays to be correlated.
-    """
-    return ifft2(fft2(f).conj() * fft2(g))
-
-
-def find_pixel_shift(f: np.ndarray, g: np.ndarray) -> tuple[np.intp, ...]:
-    """
-    Find the pixel shift between two images by performing a 2D FFT based cross-correlation.
-    """
-    corr = cross_corr_fft2(f, g)  # Compute cross-correlation with fft2
-    s = np.array(corr).shape  # Get shape
-    index = np.unravel_index(np.argmax(corr), s)  # Find 2D indices of maximum
-    pix_shift = (fftfreq(s[0], 1 / s[0])[index[0]],  # Correct negative pixel shifts
-                 fftfreq(s[1], 1 / s[1])[index[1]])
-    return pix_shift
-
-
-def frame_correlation(f: np.ndarray, g: np.ndarray) -> float:
-    """
-    Compute frame correlation, i.e. inner product of two frames, normalized by product of the L2 norms,
-    such that frame_correlation(f, s*f) == 1, where s is a scalar value.
-
-    Args:
-        f, g    Frames (or other arrays) to be correlated.
-    """
-    return np.vdot(f, g) / np.sqrt(np.vdot(f, f) * np.vdot(g, g))
-
-
 class WFSController:
     """
     Controller for Wavefront Shaping (WFS) operations using a specified algorithm in the MicroManager environment.
@@ -299,14 +204,12 @@
         FLAT_WAVEFRONT = 0
         SHAPED_WAVEFRONT = 1
 
-    def __init__(self, algorithm, source: Detector | None = None):
+    def __init__(self, algorithm):
         """
         Args:
             algorithm: An instance of a wavefront shaping algorithm.
-            source (Detector): An image source, e.g. a camera or scanner.
         """
         self.algorithm = algorithm
-        self.source = source
         self._wavefront = WFSController.State.FLAT_WAVEFRONT
         self._result = None
         self._noise_factor = None
@@ -320,10 +223,8 @@
         self._feedback_enhancement = None
         self._test_wavefront = False  # Trigger to test the optimized wavefront
         self._run_troubleshooter = False  # Trigger troubleshooter
-        self._frame_cnr = None
-        self._contrast_enhancement = None
-        self.dark_frame = None
-        self.before_frame = None
+        self.darkframe = None
+        self.preframe = None
 
     @property
     def wavefront(self) -> State:
@@ -361,7 +262,7 @@
             self.algorithm.slm.set_phases(self._optimized_wavefront)
 
     @property
-    def noise_factor(self) -> float:
+    def noise_factor(self) -> (float | None):
         """
         Returns:
             float: noise factor: the estimated loss in fidelity caused by the the limited snr.
@@ -369,7 +270,7 @@
         return self._noise_factor
 
     @property
-    def amplitude_factor(self) -> float:
+    def amplitude_factor(self) -> (float | None):
         """
         Returns:
             float: amplitude factor: estimated reduction of the fidelity due to phase-only
@@ -378,7 +279,7 @@
         return self._amplitude_factor
 
     @property
-    def estimated_enhancement(self) -> float:
+    def estimated_enhancement(self) -> (float | None):
         """
         Returns:
             float: estimated enhancement: estimated ratio <after>/<before>  (with <> denoting
@@ -387,7 +288,7 @@
         return self._estimated_enhancement
 
     @property
-    def non_linearity(self) -> float:
+    def non_linearity(self) -> (float | None):
         """
         Returns:
             float: non-linearity.
@@ -395,7 +296,7 @@
         return self._non_linearity
 
     @property
-    def estimated_optimized_intensity(self) -> float:
+    def estimated_optimized_intensity(self) -> (float | None):
         """
         Returns:
             float: estimated optimized intensity.
@@ -403,7 +304,7 @@
         return self._estimated_optimized_intensity
 
     @property
-    def snr(self) -> float:
+    def snr(self) -> (float | None):
         """
         Gets the signal-to-noise ratio (SNR) of the optimized wavefront.
 
@@ -423,19 +324,9 @@
         self._recompute_wavefront = value
 
     @property
-    def feedback_enhancement(self) -> float:
+    def feedback_enhancement(self) -> (float | None):
         """Returns: the average enhancement of the feedback, returns none if no such enhancement was measured."""
         return self._feedback_enhancement
-
-    @property
-    def frame_cnr(self) -> float:
-        """Returns: the noise corrected contrast to noise ratio of the frame"""
-        return self._frame_cnr
-
-    @property
-    def contrast_enhancement(self) -> float:
-        """Returns: the noise corrected contrast enhancement"""
-        return self._contrast_enhancement
 
     @property
     def test_wavefront(self) -> bool:
@@ -463,78 +354,39 @@
     def read_frame(self) -> np.ndarray:
         """
         Read a single frame from the feedback function.
-        TODO: Distinguish WFS feedback and full frame measurement.
-        TODO: why the copy()?
-        """
-        return self.source.read().copy()
+        TODO: Maybe distinguish WFS feedback and full frame measurement.
+        """
+        return self.algorithm.feedback.read().copy()
 
     def set_slm_random(self):
         """
-        Set a pattern of random phases to the active SLM phase patch. Useful for extinguishing the
+        Set a patch of random phases to the SLM primary phase patch. Useful for extinguishing the
         laser light in multi-PEF setups.
         """
-<<<<<<< HEAD
-        self.algorithm.slm.set_phases(2 * np.pi * np.random.rand(300, 300))
-=======
         slm = self.algorithm.slm
         slm.set_phases(2 * np.pi * np.random.rand(300, 300))
->>>>>>> 14567f86
-
-    def read_dark_frame(self) -> np.ndarray:
-        """
-<<<<<<< HEAD
-        Read and save a dark frame.
-=======
+
+    def reset_slm_primary_patch(self):
+        """
         Reset the SLM primary phase patch.
         """
         slm = self.algorithm.slm
         slm.set_phases(0)
->>>>>>> 14567f86
-
-        Note: for now, assume multi-PEF
-        TODO: support 1PEF and transmission setups
-        """
+
+    def snap_darkframe(self):
+        """
+        Snap a dark frame.
+        """
+        ### Note: for now, assume multi-PEF
         self.set_slm_random()
-        self.dark_frame = self.read_frame()
-        self._wavefront = self.State.FLAT_WAVEFRONT
-        return self.dark_frame
-
-    def read_before_frame_flatwf(self) -> np.ndarray:
-        """
-        Read and save a frame before the WFS experiment.
-        """
-        self.wavefront = WFSController.State.FLAT_WAVEFRONT
-        self.before_frame = self.read_frame()
-        return self.before_frame
-
-    def read_after_frame_flatwf(self) -> np.ndarray:
-        """Read a frame after the WFS experiment with flat wavefront."""
-        assert self._optimized_wavefront is not None
-        self.wavefront = WFSController.State.FLAT_WAVEFRONT
-        return self.read_frame()
-
-    def read_after_frame_shapedwf(self) -> np.ndarray:
-        """Read a frame after the WFS experiment with shaped wavefront."""
-        assert self._optimized_wavefront is not None
-        self.wavefront = WFSController.State.SHAPED_WAVEFRONT
-        return self.read_frame()
-
-    def test_setup_stability(self, wait_time_s, num_of_frames):
-        """Test the setup stability by repeatedly reading frames."""
-        first_frame = self.read_frame()
-        pixel_shifts = np.zeros(shape=(num_of_frames, 2))
-        correlations = np.zeros(shape=(num_of_frames,))
-
-        for n in range(num_of_frames):
-            # self.set_slm_random()
-            time.sleep(wait_time_s)
-            # self._wavefront = self.State.FLAT_WAVEFRONT
-
-            new_frame = self.read_frame()
-            pixel_shifts[n, :] = find_pixel_shift(first_frame, new_frame)
-            correlations[n] = frame_correlation(first_frame, new_frame)
-
-        return pixel_shifts, correlations
+        self.darkframe = self.read_frame()
+        self.reset_slm_primary_patch()
+
+    def snap_preframe(self):
+        """
+        Snap a frame before the WFS experiment.
+        """
+        self.preframe = self.read_frame()
 
     @property
     def run_troubleshooter(self) -> bool:
@@ -553,46 +405,64 @@
         Run a series of basic checks to find common sources of error in a WFS experiment.
         """
 
+        raise NotImplementedError
+
         ### An outline of the to be written troubleshooting code.
         ### Each block indicates a step; i.e. a particular action or calculation, and may depend on
         ### previous steps (e.g. darkframe measurement). This indication helps with selecting the
         ### required order of steps.
         ### All steps where images are taken, must take images of the same part of the sample and
         ### some features in the image must be visible.
-        ### TODO: some flags to indiciate which troubleshooting functions should run (especially ability to turn off
-        ### long measurements)
-
-        assert self.source is not None
-
-        # Capture frames before WFS
-        dark_frame = self.read_dark_frame()  # Dark frame
-        before_frame = self.read_before_frame_flatwf()  # Frame before WFS
-
-        self._frame_cnr = cnr(before_frame, dark_frame)  # Contrast to Noise Ratio
-
-        if True:  # TODO: Add flag
-            # WFS experiment
-            recompute_wf_flag = self.recompute_wavefront
-            self.recompute_wavefront = True
-            self.wavefront = WFSController.State.SHAPED_WAVEFRONT
-            self.recompute_wavefront = recompute_wf_flag
-
-            # Capture frames after WFS
-            after_frame_flatwf = self.read_after_frame_flatwf()  # After-frame flat wavefront
-            after_frame_shapedwf = self.read_after_frame_shapedwf()  # After-frame shaped wavefront
-
-            self._contrast_enhancement = contrast_enhancement(after_frame_shapedwf, after_frame_flatwf, dark_frame)
-
-        # Test setup stability
-        pixel_shifts, correlations = self.test_setup_stability(1, 5)
-
-        ### Debugging
-        import matplotlib.pyplot as plt
-        plt.plot(pixel_shifts[:, 0], label='x')
-        plt.plot(pixel_shifts[:, 1], label='y')
-        plt.plot(correlations, label='Corr. with first')
-        plt.legend()
-        plt.show()
+
+        ### === Done: Dark frame ===
+        ### Manual step: for single photon/transmission: block laser
+        ### Preconfig: for multi-photon: random pattern SLM
+        ### Measurement: snap image
+        ### Result: save image in class, so it's accessible after WFS
+
+        ### === Done: Frame before ===
+        ### Preconfig: Flat wavefront
+        ### Measurement: snap image
+        ### Result: save image in class, so it's accessible after WFS
+
+        ### === Frame with shaped wavefront after ===
+        ### Requirement: Regular WFS experiment computed wavefront
+        ### Preconfig: Shaped wavefront
+        ### Measurement: snap image
+        ### Result: save image in class
+        ### Note: there's a flag of whether the WFS experiment has been done already
+        ### Implementation complexity: 1
+
+        ### === Corrected contrast function ===
+        ### Requirement: Input: measured darkframe and frame
+        ### Calculation: σ_signal = sqrt( var(signal) - var(darkframe) )
+        ### Result: signal contrast, corrected for darkframe noise
+        ### Implementation complexity: 1
+
+        ### === Contrast enhancement function ===
+        ### Requirement: Input: measured darkframe, frame with shaped wavefront, and frame with flat wavefront
+        ### Calculation: η_σ = σ_shaped / σ_flat
+        ### Result: signal enhancement, robust against consistent noise and offsets
+        ### Implementation complexity: 1
+
+        ### === Frame with flat wavefront after ===
+        ### Requirement: Regular WFS experiment done first
+        ### Preconfig: Flat wavefront
+        ### Measurement: snap image
+        ### Result: save image in class
+        ### Note: there's a flag of whether the WFS experiment has been done already
+        ### Implementation complexity: 1
+
+        ### === cross-correlation function ===
+        ### Calculation: https://mathworld.wolfram.com/Cross-CorrelationTheorem.html
+        ### Result: cross-correlation function
+        ### Implementation complexity: 2
+
+        ### === Find-image-pixel-shift function ===
+        ### Requirement: cross-correlation function
+        ### Calculation: 2D argmax of crosscorr https://stackoverflow.com/questions/47726073/how-to-find-the-argmax-of-a-two-dimensional-array-in-numpy
+        ### Result: pixel shift between two images
+        ### Implementation complexity: 2
 
         ### === Test setup stability ===
         ### Requirement: find-image-pixel-shift function
@@ -635,13 +505,14 @@
         ### Result 2: Plot graph
         ### Implementation complexity: 5
 
-        ### === Done: Quantify CNR ===
+        ### === Quantify SNR - darknoise ===
         ### Requirement: darkframe, before frame, noise corrected std function
         ### Calculation: noise corrected std / std of darkframe
         ### Result: 'measured signal when dark is noise'-SNR
+        ### Implementation complexity: 1
 
         ### === Quantify SNR - with frame correlation ===
-        ### Requirement: cross-corr
+        ### Requirement:
         ### Measurement: Snap multiple images in short time
         ### Calculation: how do consecutive frames correlate?
         ### Result: 'everything not reproducible is noise'-SNR
@@ -651,10 +522,4 @@
         ### === Done: Quantify noise in signal - from phase stepping ===
         ### Requirement: phase-stepping measurement
         ### Calculation: from phase-stepping measurements
-        ### Result: 'non-linearity in phase response is noise'-SNR
-
-        ### === Quantify photobleaching ===
-        ### Requirement: WFS experiment done, frames before and after WFS experiment
-        ### Calculation: loss of intensity -> % photobleached
-        ### Result: Value for amount of photobleaching
-        ### Implementation complexity: 2+        ### Result: 'non-linearity in phase response is noise'-SNR