--- conflicted
+++ resolved
@@ -4,13 +4,8 @@
 from ..slm.patterns import tilt
 
 
-<<<<<<< HEAD
-class FourierDualRef:
+class FourierBase:
     """Base class definition for the Fourier algorithms.
-=======
-class FourierBase:
-    """Base class definition for the Fourier algorithm as described by Mastiani et al. [1].
->>>>>>> ac395bc2
 
       Can run natively, provided you input the kspace for the reference and measurement part of the SLM.
 
@@ -24,6 +19,9 @@
             and measurement part of the SLM.
             A larger overlap reduces the uncertainty in matching the phase of the two halves of the solution,
             but reduces the overall efficiency of the algorithm. Default = 0.1
+
+      [1]: Bahareh Mastiani, Gerwin Osnabrugge, and Ivo M. Vellekoop,
+      "Wavefront shaping for forward scattering," Opt. Express 30, 37436-37445 (2022)
       """
 
     def __init__(self, feedback: Detector, slm: PhaseSLM, slm_shape, k_left, k_right, phase_steps=4,
