--- conflicted
+++ resolved
@@ -3,13 +3,8 @@
 import numpy as np
 
 
-<<<<<<< HEAD
-class BasicFDR(FourierDualRef):
+class FourierDualReference(FourierBase):
     """Fourier double reference algorithm, based on Mastiani et al. [1].
-=======
-class FourierDualReference(FourierBase):
-    """The most simple implementation of the FourierDualRef algorithm.
->>>>>>> ac395bc2
 
     It constructs a symmetric k-space for the algorithm.
     The k-space initializer is set to None because for custom k-spaces, you should use FourierDualRef directly.
