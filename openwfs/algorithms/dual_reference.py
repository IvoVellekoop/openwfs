--- conflicted
+++ resolved
@@ -149,10 +149,14 @@
             # find the modes in A and B that correspond to flat wavefronts with phase 0
             try:
                 a0_index = next(
-                    i for i in range(value[0].shape[2]) if np.allclose(value[0][:, :, i], 0)
+                    i
+                    for i in range(value[0].shape[2])
+                    if np.allclose(value[0][:, :, i], 0)
                 )
                 b0_index = next(
-                    i for i in range(value[1].shape[2]) if np.allclose(value[1][:, :, i], 0)
+                    i
+                    for i in range(value[1].shape[2])
+                    if np.allclose(value[1][:, :, i], 0)
                 )
                 self.zero_indices = (a0_index, b0_index)
             except StopIteration:
@@ -161,7 +165,9 @@
                 )
 
         if (value[0].shape[0:2] != self._shape) or (value[1].shape[0:2] != self._shape):
-            raise ValueError("The phase patterns and group mask must all have the same shape.")
+            raise ValueError(
+                "The phase patterns and group mask must all have the same shape."
+            )
 
         self._phase_patterns = (
             value[0].astype(np.float32),
@@ -227,14 +233,6 @@
         """
 
         # Current estimate of the transmission matrix (start with all 0)
-<<<<<<< HEAD
-        cobasis = [
-            np.exp(-1j * self.phase_patterns[side]) * np.expand_dims(self.masks[side], axis=2)
-            for side in range(2)
-        ]
-
-=======
->>>>>>> 7727b33d
         ref_phases = np.zeros(self._shape)
 
         # Initialize storage lists
@@ -268,11 +266,7 @@
 
             if self.optimized_reference:
                 # use the best estimate so far to construct an optimized reference
-<<<<<<< HEAD
-                t_this_side = self.compute_t_set(results_all[it].t, cobasis[side]).squeeze()
-=======
                 t_this_side = self.compute_t_set(results_all[it].t, self.cobasis[side]).squeeze()
->>>>>>> 7727b33d
                 ref_phases[self.masks[side]] = -np.angle(t_this_side[self.masks[side]])
 
             # Try full pattern
@@ -290,7 +284,9 @@
             relative = results_all[0].t[self.zero_indices[0], ...] + np.conjugate(
                 results_all[1].t[self.zero_indices[1], ...]
             )
-            factor = (relative / np.abs(relative)).reshape((1, *self.feedback.data_shape))
+            factor = (relative / np.abs(relative)).reshape(
+                (1, *self.feedback.data_shape)
+            )
 
         t_full = self.compute_t_set(results_all[0].t, self.cobasis[0]) + self.compute_t_set(
             factor * results_all[1].t, self.cobasis[1]
@@ -326,7 +322,9 @@
             WFSResult: An object containing the computed SLM transmission matrix and related data.
         """
         num_modes = mod_phases.shape[2]
-        measurements = np.zeros((num_modes, self.phase_steps, *self.feedback.data_shape))
+        measurements = np.zeros(
+            (num_modes, self.phase_steps, *self.feedback.data_shape)
+        )
 
         for m in range(num_modes):
             phases = ref_phases.copy()
