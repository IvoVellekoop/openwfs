import numpy as np
import matplotlib.pyplot as plt
import cv2
import warnings
from typing import Annotated
<<<<<<< HEAD
from ..simulation import make_gaussian
=======
from ..slm.patterns import gaussian
>>>>>>> 1b22f061
import astropy.units as u


class SimulatedWFS:
    """A Simulated 2D wavefront shaping experiment. Has a settable ideal wavefront, and can calculate a feedback
    image for a certain SLM pattern.

    It is both an SLM and a camera, so it can be loaded as both in the WFS algorithms for testing.

    Todo: the axis of the SLM & image plane are bogus, they should represent real values
    """

<<<<<<< HEAD
    def __init__(self, width=500, height=500, beam_profile_fwhm=None):
=======
    def __init__(self, width=500, height=500, beam_profile_waist = None):
>>>>>>> 1b22f061
        """
        Initializer. Sets a flat illumination
        """
        self.beam_profile_waist = beam_profile_waist
        self.resized = True
        self.shape = (width, height)
        self.phases = np.zeros((width, height), dtype="float32")
        self.displayed_phases = 0
        self.exposure_ms = 1 * u.ms
        self._left = 0
        self._top = 0
        self._width = width
        self._height = height

        if beam_profile_waist is None:
            self.E_input_slm = np.ones((width, height), dtype="float32")
        else:
            self.E_input_slm = gaussian(width, waist=self.beam_profile_waist)

        self.ideal_wf = np.zeros((width, height), dtype="float32")
        self._image = None
        self.max_intensity = 1
        self.trigger()

    def trigger(self):
        """Triggers the virtual camera. This is where the intensity pattern on the camera is computed."""
        if self.resized:
            self._image = np.zeros((self.width, self.height), dtype=np.uint16)
            self.resized = False

        field_slm = self.E_input_slm * np.exp(1j * (self.displayed_phases - (self.ideal_wf)))
        field_slm_f = np.fft.fft2(field_slm)

        # scale image so that maximum intensity is 2 ** 16 - 1 for an input field of all 1
        scale_factor = np.sqrt(2 ** 16 - 1) / np.prod(self.shape)
        image_plane = np.array((scale_factor * abs(np.fft.fftshift(field_slm_f))) ** 2)

        # the max intensity must be the highest found intensity, and at least 1.
        self.max_intensity = np.max(
            [np.max(image_plane), self.max_intensity, 1])  # this is bad. It needs to have the same maximum
        self._image[:, :] = np.array((image_plane / self.max_intensity) * (2 ** 16 - 1), dtype=np.uint16)

    def read(self):
        return self._image

    def update(self, wait_factor=1.0, wait=False):
        """Update the phase on the virtual SLM. Note that the output only changes after triggering the 'camera'."""
        if np.any(np.array(self.phases.shape) > np.array(self.shape)):
            warnings.warn("Displayed wavefront is larger than simulation input and will be downscaled")
        self.displayed_phases = cv2.resize(self.phases, dsize=self.shape, interpolation=cv2.INTER_NEAREST)

    def wait(self):
        pass

    def reserve(self, time_ms):
        pass

    def set_data(self, pattern):
        """Now in radians"""
        pattern = np.array(pattern, dtype="float32", ndmin=2)
        self.phases = pattern

    def set_activepatch(self, id):
        pass

    def set_rect(self, rect):
        pass

    def destroy(self):
        pass

    def set_ideal_wf(self, ideal_wf):
        self.ideal_wf = cv2.resize(ideal_wf, dsize=self.shape, interpolation=cv2.INTER_NEAREST)

    @property
    def measurement_time(self):
        return self.exposure_ms

    @property
    def data_shape(self):
        return self.height, self.width

    @property
    def left(self) -> int:
        return self._top

    @left.setter
    def left(self, value: int):
        self._top = value

    @property
    def top(self) -> int:
        return self._top

    @top.setter
    def top(self, value: int):
        self._top = value

    @property
    def width(self) -> Annotated[int, {'min': 1, 'max': 1200}]:
        return self._width

    @width.setter
    def width(self, value: int):
        self._width = value
        self._resized = True

    @property
    def height(self) -> Annotated[int, {'min': 1, 'max': 960}]:
        return self._height

    @height.setter
    def height(self, value: int):
        self._height = value
        self._resized = True

    @property
    def Binning(self) -> int:
        return 1

    @property
    def beam_profile_fwhm(self) -> float:
        return self._beam_profile_fwhm

    @beam_profile_fwhm.setter
    def beam_profile_fwhm(self, value: float):
<<<<<<< HEAD
        self._beam_profile_fwhm = value


# experiment
if __name__ == "__main__":
    from slm_patterns import make_gaussian, generate_double_pattern

    exp = SimulatedWFS()

    exp.set_data(generate_double_pattern([500, 500], 20, 0, 0))
    exp.update()

    plt.figure()
    plt.imshow(exp.phases)
    plt.figure()
    exp.trigger()
    plt.imshow(exp.read())
    plt.show()
=======
        self._beam_profile_fwhm = value
>>>>>>> 1b22f061
<|MERGE_RESOLUTION|>--- conflicted
+++ resolved
@@ -3,11 +3,7 @@
 import cv2
 import warnings
 from typing import Annotated
-<<<<<<< HEAD
-from ..simulation import make_gaussian
-=======
 from ..slm.patterns import gaussian
->>>>>>> 1b22f061
 import astropy.units as u
 
 
@@ -20,11 +16,7 @@
     Todo: the axis of the SLM & image plane are bogus, they should represent real values
     """
 
-<<<<<<< HEAD
-    def __init__(self, width=500, height=500, beam_profile_fwhm=None):
-=======
     def __init__(self, width=500, height=500, beam_profile_waist = None):
->>>>>>> 1b22f061
         """
         Initializer. Sets a flat illumination
         """
@@ -59,12 +51,11 @@
         field_slm_f = np.fft.fft2(field_slm)
 
         # scale image so that maximum intensity is 2 ** 16 - 1 for an input field of all 1
-        scale_factor = np.sqrt(2 ** 16 - 1) / np.prod(self.shape)
+        scale_factor = np.sqrt(2**16 - 1) / np.prod(self.shape)
         image_plane = np.array((scale_factor * abs(np.fft.fftshift(field_slm_f))) ** 2)
 
         # the max intensity must be the highest found intensity, and at least 1.
-        self.max_intensity = np.max(
-            [np.max(image_plane), self.max_intensity, 1])  # this is bad. It needs to have the same maximum
+        self.max_intensity = np.max([np.max(image_plane), self.max_intensity, 1]) # this is bad. It needs to have the same maximum
         self._image[:, :] = np.array((image_plane / self.max_intensity) * (2 ** 16 - 1), dtype=np.uint16)
 
     def read(self):
@@ -151,7 +142,6 @@
 
     @beam_profile_fwhm.setter
     def beam_profile_fwhm(self, value: float):
-<<<<<<< HEAD
         self._beam_profile_fwhm = value
 
 
@@ -169,7 +159,4 @@
     plt.figure()
     exp.trigger()
     plt.imshow(exp.read())
-    plt.show()
-=======
-        self._beam_profile_fwhm = value
->>>>>>> 1b22f061
+    plt.show()