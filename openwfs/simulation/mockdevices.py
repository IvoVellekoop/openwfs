from collections import deque

import numpy as np
import astropy.units as u
from astropy.units import Quantity
from numpy.typing import ArrayLike
import time
from typing import Sequence, Optional
from ..processors import CropProcessor
from ..core import Detector, Processor, PhaseSLM, Actuator
<<<<<<< HEAD
from ..utilities import ExtentType, get_pixel_size, project, set_extent, get_extent, unitless
=======
from ..utilities import ExtentType, get_pixel_size, project
>>>>>>> ab214789


class Generator(Detector):
    """A detector that returns synthetic data, simulating latency and measurement duration.

    Methods:
        uniform_noise: Static method to create a generator with uniform noise.
        gaussian_noise: Static method to create a generator with Gaussian noise.
    """

    def __init__(self, generator, data_shape: Sequence[int], pixel_size: Quantity, latency=0 * u.ms,
                 duration=0 * u.ms):
        """
        Initializes the Generator class, a subclass of Detector, that generates synthetic data.

        Args:
            generator (callable): A function that takes the data shape as input and returns the generated data.
            data_shape (tuple): The shape of the data to be generated, may have any number of dimensions.
            pixel_size (Quantity, optional): The size of each pixel in the data.
            duration (Quantity[u.ms]): Duration for which the generator simulates the data acquisition.
            latency (Quantity[u.ms]): Simulated delay before data acquisition begins.
        """
        super().__init__()
        self._latency = latency
        self._pixel_size = pixel_size
        self._data_shape = data_shape
        self._duration = duration
        self._generator = generator

    @property
    def duration(self) -> Quantity[u.ms]:
        """The duration for which the generator simulates the data acquisition."""
        return self._duration

    @duration.setter
    def duration(self, value: Quantity[u.ms]):
        self._duration = value

    @property
    def latency(self) -> Quantity[u.ms]:
        """The simulated delay before data acquisition begins."""
        return self._latency

    @latency.setter
    def latency(self, value: Quantity[u.ms]):
        self._latency = value.to(u.ms)

    @property
    def pixel_size(self) -> Quantity:
        return self._pixel_size

    @pixel_size.setter
    def pixel_size(self, value):
        self._pixel_size = Quantity(value)

    @property
    def data_shape(self):
        return self._data_shape

    @data_shape.setter
    def data_shape(self, value):
        self._data_shape = value

    def _fetch(self, out: Optional[np.ndarray]) -> np.ndarray:  # noqa
        latency_s = self.latency.to_value(u.s)
        if latency_s > 0.0:
            time.sleep(latency_s)

        if out is None:
            out = self._generator(self.data_shape)
        else:
            out[...] = self._generator(self.data_shape)

        duration_s = self.duration.to_value(u.s)
        if duration_s > 0.0:
            time.sleep(duration_s)
        return out

    @staticmethod
    def uniform_noise(*args, low=0.0, high=1.0, **kwargs):
        """Static method to create a generator that produces uniform noise."""

        def generator(shape):
            return np.random.default_rng().uniform(low=low, high=high, size=shape)

        return Generator(*args, generator=generator, **kwargs)

    @staticmethod
    def gaussian_noise(*args, average=0.0, standard_deviation=1.0, **kwargs):
        """Static method to create a generator that produces Gaussian noise."""

        def generator(shape):
            return np.random.default_rng().normal(loc=average, scale=standard_deviation, size=shape)

        return Generator(*args, generator=generator, **kwargs)


class MockSource(Generator):
    """
    Detector that returns pre-set data. Also simulates latency and measurement duration.
    """

    def __init__(self, data: np.ndarray, pixel_size: Optional[Quantity] = None, extent: Optional[ExtentType] = None,
                 **kwargs):
        """
        Initializes the MockSource

        Args:
            data (np.ndarray): The pre-set data to be returned by the mock source.
            pixel_size (Quantity, optional): The size of each pixel in the data.
                If not specified, the pixel size is calculated from the extent and the data shape.
                If neither pixel size nor extent are specified, the pixel size from `data` is used, if available.
                Otherwise, pixel_size is set to None.
            extent (Optional[ExtentType]): The physical extent of the data array.
                Only used when the pixel size is not specified explicitly.
            **kwargs: Additional keyword arguments to pass to the Generator base class.
        """

        def generator(data_shape):
            assert data_shape == self._data.shape
            return self._data.copy()

        if pixel_size is None:
            if extent is not None:
                pixel_size = Quantity(extent) / data.shape
            else:
                pixel_size = get_pixel_size(data)

        if pixel_size is not None and (np.isscalar(pixel_size) or pixel_size.size == 1) and data.ndim > 1:
            pixel_size = pixel_size.repeat(data.ndim)

        super().__init__(generator=generator, data_shape=data.shape, pixel_size=pixel_size, **kwargs)
        self._data = data

    @property
    def data(self):
        """
        The pre-set data to be returned by the mock source.

        Note:
            When setting the `data` property, the `data_shape` attribute is updated accordingly.
            If the `data` property is set with an array that has the `pixel_size` metadata set,
            the `pixel_size` attribute is also updated accordingly.
        """
        return self._data

    @data.setter
    def data(self, value):
        self._data = value
        pixel_size = get_pixel_size(value)
        if pixel_size is not None:
            self.pixel_size = pixel_size

    @property
    def data_shape(self):
        return self._data.shape


class ADCProcessor(Processor):
    """Mimics an analog-digital converter.

    At the moment, only positive input and output values are supported.
    """

    def __init__(self, source: Detector, analog_max: float = 0.0, digital_max: int = 0xFFFF,
                 shot_noise: bool = False, gaussian_noise_std: float = 0.0):
        """
        Initializes the ADCProcessor class, which mimics an analog-digital converter.

        Args:
            source (Detector): The source detector providing analog data.
            analog_max (float): The maximum analog value that can be handled by the ADC.
                If set to 0.0, each measurement will be automatically scaled so that the maximum
                value in the data set returned by `source` is converted to `digital_max`.
                Note that this means that the values from two different measurements cannot be compared quantitatively.

            digital_max (int):
                The maximum digital value that the ADC can output, default is unsigned 16-bit maximum.

            shot_noise (bool):
                Flag to determine if Poisson noise should be applied instead of rounding.
                Useful for realistically simulating detectors.

            gaussian_noise_std (float):
                If >0, add gaussian noise with std of this value to the data.
        """
        super().__init__(source)
        self._analog_max = None
        self._digital_max = None
        self._shot_noise = None
        self._gaussian_noise_std = None
        self.gaussian_noise_std = gaussian_noise_std
        self.shot_noise = shot_noise
        self.analog_max = analog_max  # check value
        self.digital_max = digital_max  # check value
        self._signal_multiplier = 1  # Signal multiplier. Can e.g. be used to turn off the virtual laser

    def _fetch(self, out: Optional[np.ndarray], data) -> np.ndarray:  # noqa
        """Clips the data to the range of the ADC, and digitizes the values."""
        # Add gaussian noise if requested
        if self._gaussian_noise_std > 0.0:
            dtype = data.dtype
            rng = np.random.default_rng()
            gaussian_noise = self._gaussian_noise_std * rng.standard_normal(size=data.shape)
            data = (self._signal_multiplier * data.astype('float64') + gaussian_noise).clip(0, self.digital_max).astype(
                dtype)

        if self.analog_max == 0.0:
            max = np.max(data)
            if max > 0.0:
                data = data * (self.digital_max / np.max(data))  # auto-scale to maximum value
        else:
            data = np.clip(data * (self.digital_max / self.analog_max), 0, self.digital_max)

        if self._shot_noise:
            if out is None:
                out = np.random.poisson(data)
            else:
                out[...] = np.random.poisson(data)
        else:
            if out is None:
                out = np.rint(data).astype('uint16')
            else:
                out[...] = np.rint(data).astype('uint16')

        return out

    @property
    def analog_max(self) -> Optional[float]:
        """Maximum value that the ADC can handle as input

        This value and all higher values are converted to `digital_max`.
        When set to 0.0, the input signal is scaled automatically so that the maximum corresponds to
        `digital_max`
        """
        return self._analog_max

    @analog_max.setter
    def analog_max(self, value):
        if value < 0.0:
            raise ValueError('analog_max cannot be negative')
        self._analog_max = value

    @property
    def digital_max(self) -> int:
        """Maximum value that the ADC can output.

        Default value is 0xFFFF (16 bits)
        """
        return self._digital_max

    @digital_max.setter
    def digital_max(self, value):
        if value < 0 or value > 0xFFFF:
            raise ValueError('digital_max must be between 0 and 0xFFFF')
        self._digital_max = int(value)

    @property
    def shot_noise(self) -> bool:
        """when True, apply Poisson noise to the data instead of rounding"""
        return self._shot_noise

    @shot_noise.setter
    def shot_noise(self, value: bool):
        self._shot_noise = value

    @property
    def gaussian_noise_std(self) -> int:
        return self._gaussian_noise_std

    @gaussian_noise_std.setter
    def gaussian_noise_std(self, value: int):
        self._gaussian_noise_std = value

    def laser_block(self):
        """Simulate blocking of the light source by setting signal multiplier to 0."""
        self._signal_multiplier = 0

    def laser_unblock(self):
        """Simulate blocking of the light source by setting signal multiplier to 1."""
        self._signal_multiplier = 1


class MockCamera(ADCProcessor):
    """Wraps any 2-d image source as a camera.

    To implement the camera interface, in addition to the Detector interface,
    we must implement left,right,top, and bottom.
    In addition, the data should be returned as uint16.
    Conversion to uint16 is implemented in the ADCProcessor base class.
    """

    def __init__(self, source: Detector, shape: Optional[Sequence[int]] = None,
                 pos: Optional[Sequence[int]] = None, **kwargs):
        """
        Args:
            source (Detector): The source detector to be wrapped.
            shape (Optional[Sequence[int]]): The shape of the image data to be captured.
            pos (Optional[Sequence[int]]): The position on the source from where the image is captured.
            **kwargs: Additional keyword arguments to be passed to the Detector base class.

            TODO: move left-right-top-bottom to CropProcessor.
            Expose the properties of CropProcessor as properties of MockCamera automatically by copying from __dict__?
        """
        self._crop = CropProcessor(source, shape=shape, pos=pos)
        super().__init__(source=self._crop, **kwargs)

    @property
    def left(self) -> int:
        """left (int): Horizontal start position of the ROI."""
        return self._crop.pos[1]

    @left.setter
    def left(self, value: int):
        self._crop.pos = (self._crop.pos[0], value)

    @property
    def right(self) -> int:
        """right (int): Horizontal end position of the ROI."""
        return self.left + self.width

    @property
    def top(self) -> int:
        """top (int): Vertical start position of the ROI."""
        return self._crop.pos[0]

    @top.setter
    def top(self, value: int):
        self._crop.pos = (value, self._crop.pos[1])

    @property
    def bottom(self) -> int:
        """bottom (int): Vertical end position of the ROI."""
        return self.top + self.height

    @property
    def height(self) -> int:
        """Height of the ROI."""
        return self._crop.data_shape[0]

    @height.setter
    def height(self, value: int):
        self._crop.data_shape = (value, self._crop.data_shape[1])

    @property
    def width(self) -> int:
        """Width of the ROI."""
        return self._crop.data_shape[1]

    @width.setter
    def width(self, value: int):
        self._crop.data_shape = (self._crop.data_shape[0], value)

    @property
    def data_shape(self):
        return self._crop.data_shape

    @data_shape.setter
    def data_shape(self, value):
        self._crop.data_shape = value


class MockXYStage(Actuator):
    """
    Mimics an XY stage actuator
    """

    def __init__(self, step_size_x: Quantity[u.um], step_size_y: Quantity[u.um]):
        """

        Args:
            step_size_x (Quantity[u.um]): The step size in the x-direction.
            step_size_y (Quantity[u.um]): The step size in the y-direction.
        """
        super().__init__()
        self.step_size_x = step_size_x.to(u.um)
        self.step_size_y = step_size_y.to(u.um)
        self._y = 0.0 * u.um
        self._x = 0.0 * u.um

    @property
    def x(self) -> Quantity[u.um]:
        return self._x

    @x.setter
    def x(self, value: Quantity[u.um]):
        self._x = value.to(u.um)

    @property
    def y(self) -> Quantity[u.um]:
        return self._y

    @y.setter
    def y(self, value: Quantity[u.um]):
        self._y = value.to(u.um)

    def home(self):
        self._x = 0.0 * u.um
        self._y = 0.0 * u.um

    @property
    def duration(self) -> Quantity[u.ms]:
        return 0.0 * u.ms


<<<<<<< HEAD
class _MockSLMHardware(Generator):
    def __init__(self,
                 shape: Sequence[int],
                 update_latency: Quantity[u.ms] = 0.0 * u.ms,
                 update_duration: Quantity[u.ms] = 0.0 * u.ms):

        if len(shape) != 2:
            raise ValueError("Shape of the SLM should be 2-dimensional.")
        super().__init__(self._generate, data_shape=shape, pixel_size=Quantity(2.0 / np.min(shape)))
        self.update_latency = update_latency
        self.update_duration = update_duration

        # _set_point are the voltages that the SLM hardware is currently sending to the display.
        #   The display may not have stabilized yet
        # _state are the voltages currently on the display. They will asymptotically approach _set_point
        # _state_timestamp is the time when the state was last updated
        # _queue is the queue of upcoming frames (set points and their timestamps)
        # that are sent from the PC to the SLM, but not yet displayed.
        self._set_point = np.zeros(shape, dtype=np.float32)
        self._state = np.zeros(shape, dtype=np.float32)
        self._state_timestamp = 0.0
        self._queue = deque()  # Queue to hold phase images and their timestamps
        self.phase_response = None

    def _generate(self, shape):
        grey_values = self._update(include_current_time=True)

        # Apply phase_response and return actual phases
        if self.phase_response is None:
            return grey_values * (2 * np.pi / 256)
        else:
            return self.phase_response[np.rint(grey_values).astype(np.uint8)]

    def _update(self, include_current_time):
        """Computes the currently displayed voltage image, based on the queue of set points and their timestamps.

        This function takes the frames from the queue. The ones that have a time stamp corresponding to
        the current time or earlier are merged into the current _state. The rest is kept.
        """
        current_time = time.time_ns() * u.ns
        while True:
            # peek the first element in the queue
            if not self._queue:
                break
            set_point, timestamp = self._queue[0]
            if timestamp > current_time:
                break

            # we found a frame that is or has been displayed
            # we step the simulation forward to the time of the frame
            self._step_to_time(timestamp)
            self._set_point = set_point
            self._queue.popleft()

        # finally, compute the current state
        if include_current_time:
            self._step_to_time(current_time)

        return self._state

    def _step_to_time(self, time):
        """Step the simulation forward to a given time."""
        if self.update_duration > 0:
            a = np.exp(-(time - self._state_timestamp) / self.update_duration)
            self._state = a * self._state + (1 - a) * self._set_point
        else:
            self._state = self._set_point
        self._state_timestamp = time

    def send(self, phase_image):
        """Send a phase image to the SLM. This method is called by the SLM object.

        The image is not displayed directly. Instead, it is added to a queue with a timestamp
        attached, and it only takes effect after update_latency seconds have passed.

        All old images in the queue are merged with the new image, using an exponential decay.
        """
        display_time = time.time_ns() * u.ns + self.update_latency
        self._queue.append((phase_image, display_time))
        self._update(False)
=======
class MockSLMField(Processor):
    """Computes the field reflected by a MockSLM."""

    def __init__(self, slm_pixels: Detector, modulated_field_amplitude: float, non_modulated_field: complex):
        """
        Args:
            slm_pixels (Detector): The `Detector` that returns the phases of the slm pixels.
            modulated_field_amplitude: Field amplitude of the modulated pixels.
            non_modulated_field: Non-modulated field (e.g. a front reflection).
        """
        super().__init__(slm_pixels)  # Register sources
        self._modulated_field_amplitude = modulated_field_amplitude
        self._non_modulated_field = non_modulated_field

    def _fetch(self, out: Optional[np.ndarray], slm_pixel_phases: np.ndarray) -> np.ndarray:  # noqa
        """
        Updates the complex field output of the SLM. The output field is the sum of the modulated field and the
        non-modulated field.
        """
        fields = self._modulated_field_amplitude * np.exp(1j * slm_pixel_phases) + self._non_modulated_field
        if out is None:
            out = fields
        else:
            out[...] = fields
        return out
>>>>>>> ab214789


class MockSLM(PhaseSLM, Actuator):
    """
<<<<<<< HEAD
    A mock version of a phase-only spatial light modulator.

    This object can simulate many properties of a real SLM, including the phase response function and the lookup table.
    It mimics the timing behavior of a real SLM, including the latency (idle time) and update duration (settle time).
    """

    def __init__(self,
                 shape: Sequence[int],
                 latency: Quantity[u.ms] = 0.0 * u.ms,
                 duration: Quantity[u.ms] = 0.0 * u.ms,
                 update_latency: Quantity[u.ms] = 0.0 * u.ms,
                 update_duration: Quantity[u.ms] = 0.0 * u.ms,
                 refresh_rate: Quantity[u.Hz] = 0 * u.Hz):
        """
        Args:
            shape: The shape (height, width) of the SLM in pixels
            latency: The latency that the OpenWFS framework uses for synchronization.
            duration: The duration that the OpenWFS framework uses for synchronization.
            update_latency: The latency of the simulated SLM. 
                Choose a value different than `latency` to simulate incorrect timing.
            update_duration: The duration of the simulated SLM.
                Choose a value different than `duration` to simulate incorrect timing.
            refresh_rate: Simulated refresh rate. Affects the timing of the `update` method,
                since this will wait until the next vertical retrace. Keep at 0 to disable this feature.
            """
        super().__init__()
        self.refresh_rate = refresh_rate
        self._hardware = _MockSLMHardware(shape, update_latency, update_duration)  # Actual phase
        self._lookup_table = None  # index = input phase (scaled to -> [0, 255]), value = grey value
        self._first_update_ns = time.time_ns()
        self._back_buffer = np.zeros(shape, dtype=np.float32)
=======
    A mock version of a phase-only spatial light modulator. Some properties are available to simulate physical
    phenomena such as imperfect phase response, and front reflections (which cause non-modulated light).
    """

    def __init__(self, shape, modulated_field_amplitude: float = 1.0, non_modulated_field: complex = 0.0 + 0.0j):
        """
        Args:
            shape (Sequence[int]): The 2D shape of the SLM.
            modulated_field_amplitude (float): Field amplitude of the modulated light.
            non_modulated_field (complex): non_modulated field, e.g. due to front reflection.
        """
        super().__init__()
        if len(shape) != 2:
            raise ValueError("Shape of the SLM should be 2-dimensional.")
        self.shape = shape
        self._requested_phases = np.zeros(shape, 'float32')
        self._grey_values = np.zeros(shape, 'uint8')  # Stored grey value, e.g.: 0 -> 0rad, 255 -> almost 2π
        self._monitor = MockSource(self._requested_phases, pixel_size=2.0 / np.min(shape) * u.dimensionless_unscaled)
        self._field_monitor = MockSLMField(
            slm_pixels=self._monitor,
            modulated_field_amplitude=modulated_field_amplitude,
            non_modulated_field=non_modulated_field)

        self._phase_response = np.arange(0, 2*np.pi, 2*np.pi / 256)  # index = input grey value, value = output phase
        self.lookup_table = range(256)  # index = input phase (scaled to -> [0, 255]), value = grey value
>>>>>>> ab214789

    def update(self):
        self._start()  # wait for detectors to finish

        if self.refresh_rate > 0:
            # wait for the vertical retrace
            time_in_frames = unitless((time.time_ns() - self._first_update_ns) * u.ns * self.refresh_rate)
            time_to_next_frame = (np.ceil(time_in_frames) - time_in_frames) / self.refresh_rate
            time.sleep(time_to_next_frame.tovalue(u.s))
            # update the start time (this is also done in the actual SLM)
            self._start()

        # Apply lookup table and compute grey values from intended phases
        # This uses the same conversion as in the shader:
        # first compute tx = phi * / (2 * pi) + 0.5 / 256
        # use the fractional part of tx to index the lookup table, where:
        # - tx =0 maps to the start of the first element
        # - tx=1-δ maps to the end of the last element
        tx = self._back_buffer * (1 / (2 * np.pi)) + (0.5 / 256)
        tx = tx - np.floor(tx)  # fractional part of tx
<<<<<<< HEAD
        if self._lookup_table is None:
            grey_values = np.floor(256 * tx).astype(np.uint8)  # TODO: remove np.floor here and below
        else:
            lookup_index = np.floor(self._lookup_table.shape[0] * tx).astype(np.uint8)  # index into lookup table
            grey_values = self._lookup_table[lookup_index]
=======
        lookup_index = np.floor(self._lookup_table.shape[0] * tx).astype(np.uint8)  # index into lookup table
        self._grey_values = self._lookup_table[lookup_index]

        # Set the actual phases based on the phase response
        self._monitor.data = self._phase_response[self._grey_values]
>>>>>>> ab214789

        self._hardware.send(grey_values)

    @property
    def lookup_table(self) -> Sequence[int]:
        """Lookup table that is used to map the wrapped phase range of 0-2pi to gray values
        (represented in a range from 0 to 256). By default, this is just range(256).
        Note that the lookup table need not contain 256 elements.
        A typical scenario is to use something like `slm.lookup_table=range(142)` to map the 0-2pi range
        to only the first 142 gray values of the slm.
        """
        return self._lookup_table

    @lookup_table.setter
    def lookup_table(self, value: Sequence[int]):
        self._lookup_table = np.asarray(value)

    @property
    def phase_response(self) -> Sequence[float]:
        """
        phase_response function: The phase response of the SLM.
        """
        return self._hardware.phase_response

    @phase_response.setter
    def phase_response(self, value: Sequence[float]):
        self._hardware.phase_response = value

    def set_phases(self, values: ArrayLike, update=True):
        # no docstring, use documentation from base class

        project(np.atleast_2d(values).astype('float32'), out=self._back_buffer, source_extent=(2.0, 2.0),
                out_extent=(2.0, 2.0))
        if update:
            self.update()

    @property
    def phases(self) -> np.ndarray:
        """Current phase pattern on the SLM."""
        return self._hardware.read()

    def fields(self) -> MockSLMField:
        """Returns a `Processor` that returns the current field output by the SLM."""
        return self._field_monitor

    def pixels(self) -> Detector:
        """Returns a `camera` that returns the current phase on the SLM.

        The camera coordinates are spanning the [-1,1] range by default."""
        return self._hardware

    @property
    def duration(self) -> Quantity[u.ms]:
        return 0.0 * u.ms<|MERGE_RESOLUTION|>--- conflicted
+++ resolved
@@ -8,11 +8,7 @@
 from typing import Sequence, Optional
 from ..processors import CropProcessor
 from ..core import Detector, Processor, PhaseSLM, Actuator
-<<<<<<< HEAD
 from ..utilities import ExtentType, get_pixel_size, project, set_extent, get_extent, unitless
-=======
-from ..utilities import ExtentType, get_pixel_size, project
->>>>>>> ab214789
 
 
 class Generator(Detector):
@@ -418,7 +414,33 @@
         return 0.0 * u.ms
 
 
-<<<<<<< HEAD
+class MockSLMField(Processor):
+    """Computes the field reflected by a MockSLM."""
+
+    def __init__(self, slm_pixels: Detector, modulated_field_amplitude: float, non_modulated_field: complex):
+        """
+        Args:
+            slm_pixels (Detector): The `Detector` that returns the phases of the slm pixels.
+            modulated_field_amplitude: Field amplitude of the modulated pixels.
+            non_modulated_field: Non-modulated field (e.g. a front reflection).
+        """
+        super().__init__(slm_pixels)  # Register sources
+        self._modulated_field_amplitude = modulated_field_amplitude
+        self._non_modulated_field = non_modulated_field
+
+    def _fetch(self, out: Optional[np.ndarray], slm_pixel_phases: np.ndarray) -> np.ndarray:  # noqa
+        """
+        Updates the complex field output of the SLM. The output field is the sum of the modulated field and the
+        non-modulated field.
+        """
+        fields = self._modulated_field_amplitude * np.exp(1j * slm_pixel_phases) + self._non_modulated_field
+        if out is None:
+            out = fields
+        else:
+            out[...] = fields
+        return out
+
+
 class _MockSLMHardware(Generator):
     def __init__(self,
                  shape: Sequence[int],
@@ -499,42 +521,12 @@
         display_time = time.time_ns() * u.ns + self.update_latency
         self._queue.append((phase_image, display_time))
         self._update(False)
-=======
-class MockSLMField(Processor):
-    """Computes the field reflected by a MockSLM."""
-
-    def __init__(self, slm_pixels: Detector, modulated_field_amplitude: float, non_modulated_field: complex):
-        """
-        Args:
-            slm_pixels (Detector): The `Detector` that returns the phases of the slm pixels.
-            modulated_field_amplitude: Field amplitude of the modulated pixels.
-            non_modulated_field: Non-modulated field (e.g. a front reflection).
-        """
-        super().__init__(slm_pixels)  # Register sources
-        self._modulated_field_amplitude = modulated_field_amplitude
-        self._non_modulated_field = non_modulated_field
-
-    def _fetch(self, out: Optional[np.ndarray], slm_pixel_phases: np.ndarray) -> np.ndarray:  # noqa
-        """
-        Updates the complex field output of the SLM. The output field is the sum of the modulated field and the
-        non-modulated field.
-        """
-        fields = self._modulated_field_amplitude * np.exp(1j * slm_pixel_phases) + self._non_modulated_field
-        if out is None:
-            out = fields
-        else:
-            out[...] = fields
-        return out
->>>>>>> ab214789
 
 
 class MockSLM(PhaseSLM, Actuator):
     """
-<<<<<<< HEAD
-    A mock version of a phase-only spatial light modulator.
-
-    This object can simulate many properties of a real SLM, including the phase response function and the lookup table.
-    It mimics the timing behavior of a real SLM, including the latency (idle time) and update duration (settle time).
+    A mock version of a phase-only spatial light modulator. Some properties are available to simulate physical
+    phenomena such as imperfect phase response, and front reflections (which cause non-modulated light).
     """
 
     def __init__(self,
@@ -545,11 +537,15 @@
                  update_duration: Quantity[u.ms] = 0.0 * u.ms,
                  refresh_rate: Quantity[u.Hz] = 0 * u.Hz):
         """
+
         Args:
+            shape (Sequence[int]): The 2D shape of the SLM.
+            modulated_field_amplitude (float): Field amplitude of the modulated light.
+            non_modulated_field (complex): non_modulated field, e.g. due to front reflection.
             shape: The shape (height, width) of the SLM in pixels
             latency: The latency that the OpenWFS framework uses for synchronization.
             duration: The duration that the OpenWFS framework uses for synchronization.
-            update_latency: The latency of the simulated SLM. 
+            update_latency: The latency of the simulated SLM.
                 Choose a value different than `latency` to simulate incorrect timing.
             update_duration: The duration of the simulated SLM.
                 Choose a value different than `duration` to simulate incorrect timing.
@@ -562,33 +558,6 @@
         self._lookup_table = None  # index = input phase (scaled to -> [0, 255]), value = grey value
         self._first_update_ns = time.time_ns()
         self._back_buffer = np.zeros(shape, dtype=np.float32)
-=======
-    A mock version of a phase-only spatial light modulator. Some properties are available to simulate physical
-    phenomena such as imperfect phase response, and front reflections (which cause non-modulated light).
-    """
-
-    def __init__(self, shape, modulated_field_amplitude: float = 1.0, non_modulated_field: complex = 0.0 + 0.0j):
-        """
-        Args:
-            shape (Sequence[int]): The 2D shape of the SLM.
-            modulated_field_amplitude (float): Field amplitude of the modulated light.
-            non_modulated_field (complex): non_modulated field, e.g. due to front reflection.
-        """
-        super().__init__()
-        if len(shape) != 2:
-            raise ValueError("Shape of the SLM should be 2-dimensional.")
-        self.shape = shape
-        self._requested_phases = np.zeros(shape, 'float32')
-        self._grey_values = np.zeros(shape, 'uint8')  # Stored grey value, e.g.: 0 -> 0rad, 255 -> almost 2π
-        self._monitor = MockSource(self._requested_phases, pixel_size=2.0 / np.min(shape) * u.dimensionless_unscaled)
-        self._field_monitor = MockSLMField(
-            slm_pixels=self._monitor,
-            modulated_field_amplitude=modulated_field_amplitude,
-            non_modulated_field=non_modulated_field)
-
-        self._phase_response = np.arange(0, 2*np.pi, 2*np.pi / 256)  # index = input grey value, value = output phase
-        self.lookup_table = range(256)  # index = input phase (scaled to -> [0, 255]), value = grey value
->>>>>>> ab214789
 
     def update(self):
         self._start()  # wait for detectors to finish
@@ -609,19 +578,11 @@
         # - tx=1-δ maps to the end of the last element
         tx = self._back_buffer * (1 / (2 * np.pi)) + (0.5 / 256)
         tx = tx - np.floor(tx)  # fractional part of tx
-<<<<<<< HEAD
         if self._lookup_table is None:
             grey_values = np.floor(256 * tx).astype(np.uint8)  # TODO: remove np.floor here and below
         else:
             lookup_index = np.floor(self._lookup_table.shape[0] * tx).astype(np.uint8)  # index into lookup table
             grey_values = self._lookup_table[lookup_index]
-=======
-        lookup_index = np.floor(self._lookup_table.shape[0] * tx).astype(np.uint8)  # index into lookup table
-        self._grey_values = self._lookup_table[lookup_index]
-
-        # Set the actual phases based on the phase response
-        self._monitor.data = self._phase_response[self._grey_values]
->>>>>>> ab214789
 
         self._hardware.send(grey_values)
 
@@ -671,7 +632,7 @@
         """Returns a `camera` that returns the current phase on the SLM.
 
         The camera coordinates are spanning the [-1,1] range by default."""
-        return self._hardware
+        return self._monitor
 
     @property
     def duration(self) -> Quantity[u.ms]:
