--- conflicted
+++ resolved
@@ -498,19 +498,10 @@
 
 class MockSLM(PhaseSLM, Actuator):
     """
-<<<<<<< HEAD
     A mock version of a phase-only spatial light modulator.
 
     This object can simulate many properties of a real SLM, including the phase response function and the lookup table.
     It mimics the timing behavior of a real SLM, including the latency (idle time) and update duration (settle time).
-=======
-    A mock version of a phase-only spatial light modulator. Some properties are available to simulate physical
-    phenomena such as imperfect phase response, and front reflections (which cause unmodulated light).
-
-    Properties:
-        modulated_field_amplitude (float): Field amplitude of the modulated light.
-        unmodulated_field (complex): Unmodulated field, e.g. due to front reflection.
->>>>>>> 807a43ae
     """
 
     def __init__(self,
@@ -533,26 +524,11 @@
                 since this will wait until the next vertical retrace. Keep at 0 to disable this feature.
             """
         super().__init__()
-<<<<<<< HEAD
         self.refresh_rate = refresh_rate
         self._hardware = _MockSLMHardware(shape, update_latency, update_duration)  # Actual phase
         self._lookup_table = None  # index = input phase (scaled to -> [0, 255]), value = grey value
         self._first_update_ns = time.time_ns()
         self._back_buffer = np.zeros(shape, dtype=np.float32)
-=======
-        if len(shape) != 2:
-            raise ValueError("Shape of the SLM should be 2-dimensional.")
-        self.shape = shape
-        self._requested_phases = np.zeros(shape, 'float32')
-        self._grey_values = np.zeros(shape, 'uint8')  # Stored grey value: 0 -> 0rad, 255 -> almost 2π
-        self._monitor = MockSource(self._requested_phases,
-                                   pixel_size=2.0 / np.min(shape) * u.dimensionless_unscaled)  # Actual phase
-        self._phase_response = np.arange(0, 2 * np.pi,
-                                         2 * np.pi / 256)  # index = input grey value, value = output phase
-        self.lookup_table = range(256)  # index = input phase (scaled to -> [0, 255]), value = grey value
-        self.modulated_field_amplitude = 1.0
-        self.unmodulated_field_amplitude = 0.0 + 0.0j
->>>>>>> 807a43ae
 
     def update(self):
         self._start()  # wait for detectors to finish
