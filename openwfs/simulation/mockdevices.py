import numpy as np
import astropy.units as u
from astropy.units import Quantity
from scipy.ndimage import zoom
from numpy.typing import ArrayLike
import time
<<<<<<< HEAD
from typing import Sequence, Optional
=======
from typing import Sequence

>>>>>>> 313a8cc6
from ..processors import CropProcessor
from ..core import Detector, Processor, PhaseSLM, Actuator, get_pixel_size, ExtentType


class Generator(Detector):
    """A detector that returns synthetic data, simulating latency and measurement duration.

    Methods:
        uniform_noise: Static method to create a generator with uniform noise.
        gaussian_noise: Static method to create a generator with Gaussian noise.
    """

    def __init__(self, generator, data_shape: Sequence[int], pixel_size: Quantity, latency=0 * u.ms,
                 duration=0 * u.ms):
        """
        Initializes the Generator class, a subclass of Detector, that generates synthetic data.

        Args:
            generator (callable): A function that takes the data shape as input and returns the generated data.
            data_shape (tuple): The shape of the data to be generated, may have any number of dimensions.
            pixel_size (Quantity, optional): The size of each pixel in the data.
            duration (Quantity[u.ms]): Duration for which the generator simulates the data acquisition.
            latency (Quantity[u.ms]): Simulated delay before data acquisition begins.
        """
        super().__init__()
        self._latency = latency
        self._pixel_size = pixel_size
        self._data_shape = data_shape
        self._duration = duration
        self._generator = generator

    @property
    def duration(self) -> Quantity[u.ms]:
        """The duration for which the generator simulates the data acquisition."""
        return self._duration

    @duration.setter
    def duration(self, value: Quantity[u.ms]):
        self._duration = value

    @property
    def latency(self) -> Quantity[u.ms]:
        """The simulated delay before data acquisition begins."""
        return self._latency

    @latency.setter
    def latency(self, value: Quantity[u.ms]):
        self._latency = value.to(u.ms)

    @property
    def pixel_size(self) -> Quantity:
        return self._pixel_size

    @pixel_size.setter
    def pixel_size(self, value):
        self._pixel_size = Quantity(value)

    @property
    def data_shape(self):
        return self._data_shape

    @data_shape.setter
    def data_shape(self, value):
        self._data_shape = value

    def _fetch(self, out: Optional[np.ndarray]) -> np.ndarray:  # noqa
        latency_s = self.latency.to_value(u.s)
        if latency_s > 0.0:
            time.sleep(latency_s)

        if out is None:
            out = self._generator(self.data_shape)
        else:
            out[...] = self._generator(self.data_shape)

        duration_s = self.duration.to_value(u.s)
        if duration_s > 0.0:
            time.sleep(duration_s)
        return out

    @staticmethod
    def uniform_noise(*args, low=0.0, high=1.0, **kwargs):
        """Static method to create a generator that produces uniform noise."""

        def generator(shape):
            return np.random.default_rng().uniform(low=low, high=high, size=shape)

        return Generator(*args, generator=generator, **kwargs)

    @staticmethod
    def gaussian_noise(*args, average=0.0, standard_deviation=1.0, **kwargs):
        """Static method to create a generator that produces Gaussian noise."""

        def generator(shape):
            return np.random.default_rng().normal(loc=average, scale=standard_deviation, size=shape)

        return Generator(*args, generator=generator, **kwargs)


class MockSource(Generator):
    """
    Detector that returns pre-set data. Also simulates latency and measurement duration.
    """

    def __init__(self, data: np.ndarray, pixel_size: Optional[Quantity] = None, extent: Optional[ExtentType] = None,
                 **kwargs):
        """
        Initializes the MockSource

        Args:
            data (np.ndarray): The pre-set data to be returned by the mock source.
            pixel_size (Quantity, optional): The size of each pixel in the data.
                If not specified, the pixel size is calculated from the extent and the data shape.
                If neither pixel size nor extent are specified, the pixel size from `data` is used, if available.
                Otherwise, pixel_size is set to None.
            extent (Optional[ExtentType]): The physical extent of the data array.
                Only used when the pixel size is not specified explicitly.
            **kwargs: Additional keyword arguments to pass to the Generator base class.
        """

        def generator(data_shape):
            assert data_shape == self._data.shape
            return self._data.copy()

        if pixel_size is None:
            if extent is not None:
                pixel_size = Quantity(extent) / data.shape
            else:
                pixel_size = get_pixel_size(data)

        if pixel_size is not None and (np.isscalar(pixel_size) or pixel_size.size == 1) and data.ndim > 1:
            pixel_size = pixel_size.repeat(data.ndim)

        super().__init__(generator=generator, data_shape=data.shape, pixel_size=pixel_size, **kwargs)
        self._data = data

    @property
    def data(self):
        """
        The pre-set data to be returned by the mock source.

        Note:
            When setting the `data` property, the `data_shape` attribute is updated accordingly.
            If the `data` property is set with an array that has the `pixel_size` metadata set,
            the `pixel_size` attribute is also updated accordingly.
        """
        return self._data

    @data.setter
    def data(self, value):
        self._data = value
        pixel_size = get_pixel_size(value)
        if pixel_size is not None:
            self.pixel_size = pixel_size

    @property
    def data_shape(self):
        return self._data.shape


class ADCProcessor(Processor):
    """Mimics an analog-digital converter.

    At the moment, only positive input and output values are supported.

    Attributes:
        analog_max(float or None): maximum value that the ADC can handle as input,
            this value and all higher values are converted to `digital_max`.
            When set to 0.0, the input signal is scaled automatically so that the maximum corresponds to
            `digital_max`
        digital_max(int): maximum value that the ADC can output.
            Default value is 0xFFFF (16 bits)
        shot_noise(bool): when True, apply Poisson noise to the data instead of rounding
    """

    def __init__(self, source: Detector, analog_max: float = 0.0, digital_max: int = 0xFFFF,
                 shot_noise: bool = False, gaussian_noise_std: float = 0.0):
        """
        Initializes the ADCProcessor class, which mimics an analog-digital converter.

        Args:
            source (Detector): The source detector providing analog data.
            analog_max (float): The maximum analog value that can be handled by the ADC.
                If set to 0.0, each measurement will be automatically scaled so that the maximum
                value in the data set returned by `source` is converted to `digital_max`.
                Note that this means that the values from two different measurements cannot be compared quantitatively.

            digital_max (int):
                The maximum digital value that the ADC can output, default is unsigned 16-bit maximum.

            shot_noise (bool):
                Flag to determine if Poisson noise should be applied instead of rounding.
                Useful for realistically simulating detectors.
            
            gaussian_noise_std (float):
                If >0, add gaussian noise with std of this value to the data.
        """
        super().__init__(source)
        self._analog_max = None
        self._digital_max = None
        self._shot_noise = None
        self._gaussian_noise_std = None
        self.gaussian_noise_std = gaussian_noise_std
        self.shot_noise = shot_noise
        self.analog_max = analog_max  # check value
        self.digital_max = digital_max  # check value

    def _fetch(self, out: Optional[np.ndarray], data) -> np.ndarray:  # noqa
        """Clips the data to the range of the ADC, and digitizes the values."""
        # Add gaussian noise if requested
        if self._gaussian_noise_std > 0.0:
            dtype = data.dtype
            rng = np.random.default_rng()
            gaussian_noise = self._gaussian_noise_std * rng.standard_normal(size=data.shape)
            data = (data.astype('float64') + gaussian_noise).clip(0, 2**16-1).astype(dtype)

        if self.analog_max == 0.0:
            max = np.max(data)
            if max > 0.0:
                data = data * (self.digital_max / np.max(data))  # auto-scale to maximum value
        else:
            data = np.clip(data * (self.digital_max / self.analog_max), 0, self.digital_max)

        if self._shot_noise:
            if out is None:
                out = np.random.poisson(data)
            else:
                out[...] = np.random.poisson(data)
        else:
            if out is None:
                out = np.rint(data).astype('uint16')
            else:
                out[...] = np.rint(data).astype('uint16')

        return out

    @property
    def analog_max(self) -> float:
        return self._analog_max

    @analog_max.setter
    def analog_max(self, value):
        if value < 0.0:
            raise ValueError('analog_max cannot be negative')
        self._analog_max = value

    @property
    def digital_max(self) -> int:
        return self._digital_max

    @digital_max.setter
    def digital_max(self, value):
        if value < 0 or value > 0xFFFF:
            raise ValueError('digital_max must be between 0 and 0xFFFF')
        self._digital_max = int(value)

    @property
    def shot_noise(self) -> bool:
        return self._shot_noise

    @shot_noise.setter
    def shot_noise(self, value: bool):
        self._shot_noise = value
    
    @property
    def gaussian_noise_std(self) -> int:
        return self._gaussian_noise_std
    
    @gaussian_noise_std.setter
    def gaussian_noise_std(self, value: int):
        self._gaussian_noise_std = value


class MockCamera(ADCProcessor):
    """Wraps any 2-d image source as a camera.

    To implement the camera interface, in addition to the Detector interface,
    we must implement left,right,top, and bottom.
    In addition, the data should be returned as uint16.
    Conversion to uint16 is implemented in the ADCProcessor base class.
    """

    def __init__(self, source: Detector, shape: Optional[Sequence[int]] = None,
                 pos: Optional[Sequence[int]] = None, **kwargs):
        """
        Args:
            source (Detector): The source detector to be wrapped.
            shape (Optional[Sequence[int]]): The shape of the image data to be captured.
            pos (Optional[Sequence[int]]): The position on the source from where the image is captured.
            **kwargs: Additional keyword arguments to be passed to the Detector base class.

            TODO: move left-right-top-bottom to CropProcessor.
            Expose the properties of CropProcessor as properties of MockCamera automatically by copying from __dict__?
        """
        self._crop = CropProcessor(source, shape=shape, pos=pos)
        super().__init__(source=self._crop, **kwargs)

    @property
    def left(self) -> int:
        """left (int): Horizontal start position of the ROI."""
        return self._crop.pos[1]

    @left.setter
    def left(self, value: int):
        self._crop.pos = (self._crop.pos[0], value)

    @property
    def right(self) -> int:
        """right (int): Horizontal end position of the ROI."""
        return self.left + self.width

    @property
    def top(self) -> int:
        """top (int): Vertical start position of the ROI."""
        return self._crop.pos[0]

    @top.setter
    def top(self, value: int):
        self._crop.pos = (value, self._crop.pos[1])

    @property
    def bottom(self) -> int:
        """bottom (int): Vertical end position of the ROI."""
        return self.top + self.height

    @property
    def height(self) -> int:
        """Height of the ROI."""
        return self._crop.data_shape[0]

    @height.setter
    def height(self, value: int):
        self._crop.data_shape = (value, self._crop.data_shape[1])

    @property
    def width(self) -> int:
        """Width of the ROI."""
        return self._crop.data_shape[1]

    @width.setter
    def width(self, value: int):
        self._crop.data_shape = (self._crop.data_shape[0], value)

    @property
    def data_shape(self):
        return self._crop.data_shape

    @data_shape.setter
    def data_shape(self, value):
        self._crop.data_shape = value


class MockXYStage(Actuator):
    """
    Mimics an XY stage actuator
    """

    def __init__(self, step_size_x: Quantity[u.um], step_size_y: Quantity[u.um]):
        """

        Args:
            step_size_x (Quantity[u.um]): The step size in the x-direction.
            step_size_y (Quantity[u.um]): The step size in the y-direction.
        """
        super().__init__()
        self.step_size_x = step_size_x.to(u.um)
        self.step_size_y = step_size_y.to(u.um)
        self._y = 0.0 * u.um
        self._x = 0.0 * u.um

    @property
    def x(self) -> Quantity[u.um]:
        return self._x

    @x.setter
    def x(self, value: Quantity[u.um]):
        self._x = value.to(u.um)

    @property
    def y(self) -> Quantity[u.um]:
        return self._y

    @y.setter
    def y(self, value: Quantity[u.um]):
        self._y = value.to(u.um)

    def home(self):
        self._x = 0.0 * u.um
        self._y = 0.0 * u.um

    @property
    def duration(self) -> Quantity[u.ms]:
        return 0.0 * u.ms


class MockSLM(PhaseSLM):
    """
    A mock version of a phase-only spatial light modulator.

    Attributes:
        phases (np.ndarray): Current phase pattern on the SLM.
    """

    def __init__(self, shape):
        """

        Args:
            shape (Sequence[int]): The 2D shape of the SLM.
        """
        super().__init__()
        if len(shape) != 2:
            raise ValueError("Shape of the SLM should be 2-dimensional.")

        self._back_buffer = np.zeros(shape, 'float32')
        self._monitor = MockSource(self._back_buffer, pixel_size=2.0 / np.min(shape) * u.dimensionless_unscaled)

    def update(self):
        self._start()  # wait for detectors to finish
        self._monitor.data = self._back_buffer.copy()
        self._back_buffer[:] = 0.0

    def set_phases(self, values: ArrayLike, update=True):
        # no docstring, use documentation from base class
        values = np.atleast_2d(values)
        scale = np.array(self._back_buffer.shape) / np.array(values.shape)
        # TODO: replace by cv2, with area interpolation
        zoom(values, scale, output=self._back_buffer, order=0)
        if update:
            self.update()

    @property
    def phases(self):
        return self._monitor.data

    def pixels(self) -> Detector:
        """Returns a `camera` that returns the current phase on the SLM.

        The camera coordinates are spanning the [-1,1] range by default."""
        return self._monitor

    @property
    def duration(self) -> Quantity[u.ms]:
        return 0.0 * u.ms<|MERGE_RESOLUTION|>--- conflicted
+++ resolved
@@ -4,12 +4,7 @@
 from scipy.ndimage import zoom
 from numpy.typing import ArrayLike
 import time
-<<<<<<< HEAD
 from typing import Sequence, Optional
-=======
-from typing import Sequence
-
->>>>>>> 313a8cc6
 from ..processors import CropProcessor
 from ..core import Detector, Processor, PhaseSLM, Actuator, get_pixel_size, ExtentType
 
@@ -203,7 +198,7 @@
             shot_noise (bool):
                 Flag to determine if Poisson noise should be applied instead of rounding.
                 Useful for realistically simulating detectors.
-            
+
             gaussian_noise_std (float):
                 If >0, add gaussian noise with std of this value to the data.
         """
@@ -273,11 +268,11 @@
     @shot_noise.setter
     def shot_noise(self, value: bool):
         self._shot_noise = value
-    
+
     @property
     def gaussian_noise_std(self) -> int:
         return self._gaussian_noise_std
-    
+
     @gaussian_noise_std.setter
     def gaussian_noise_std(self, value: int):
         self._gaussian_noise_std = value
