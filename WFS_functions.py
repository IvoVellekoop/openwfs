import numpy as np
import cv2
<<<<<<< HEAD
from slm import SLM
from ssa import SSA
from wfs import WFS
=======
import time
import sys

from wfs import wavefront_shaping
from ssa import StepwiseSequential

>>>>>>> a620ca2c
from fourier import FourierDualRef
import matplotlib.pyplot as plt

from base_device_properties import float_property, int_property, string_property, object_property, base_property, bool_property, parse_options

def manual_slm_setup(monitor_id=2, wavelength_nm = 804):
    s = SLM(monitor_id)
    s.set_activepatch(-1)
    s.set_data(0)
    s.update()
    s.set_activepatch(0)
    s.set_data(0)
    s.update()
    s.set_activepatch(1)
    s.set_data(0)
    s.update()
    s.set_activepatch(0)
    s.set_rect([-0.0147, 0.0036, 0.8000, 0.8000])

    # set lut

    return s

def slm_setup(s, wavelength_nm = 804):

    if wavelength_nm <= 400:
        raise ValueError(f'Unexpected wavelength, are you sure you are entering the wavelength in nanometers?')

    s.set_activepatch(0)
    s.set_data(0)
    s.set_activepatch(1)
    s.set_data(0)

    s.set_activepatch(0)
    s.set_rect([-0.0147, 0.0036, 0.8000, 0.8000])

    # # set LUT
    # s.set_activepatch(-2)
    # pats = s.get_activepatch()
    # alpha = 0.2623*wavelength_nm - 23.33
    # LUT = np.arange(0, 255, 1)
    # s.set_data(200)

    s.set_activepatch(0)
    s.update()

# s = SLM(2)
# slm_setup(s)
# s.set_data(np.random.rand(4,4)*256)
# s.update(100)



def select_roi(image):
    """
    Select a rectangular region of interest (ROI) using the mouse.
    Returns the ROI coordinates (top-left and bottom-right corners).
    """
    roi_pts = []
    win_name = "Select ROI"
    cv2.namedWindow(win_name)

    # Autoscale the image
    image_norm = cv2.normalize(image, None, alpha=0, beta=255, norm_type=cv2.NORM_MINMAX, dtype=cv2.CV_8U)

    def mouse_callback(event, x, y, flags, param):
        nonlocal roi_pts

        if event == cv2.EVENT_LBUTTONDOWN:
            roi_pts = [(x, y)]

        elif event == cv2.EVENT_LBUTTONUP:
            roi_pts.append((x, y))
            cv2.rectangle(image_norm, roi_pts[0], roi_pts[1], (0, 0, 255), 2)
            cv2.imshow(win_name, image_norm)

    cv2.imshow(win_name, image_norm)
    cv2.setMouseCallback(win_name, mouse_callback)

    while True:
        key = cv2.waitKey(1) & 0xFF

        if key == ord("r"):
            roi_pts = []
            image_copy = image_norm.copy()
            cv2.imshow(win_name, image_copy)

        elif key == ord("c"):
            if len(roi_pts) == 2:
                cv2.destroyWindow(win_name)
                break

        elif key == 27:
            roi_pts = []
            cv2.destroyWindow(win_name)
            break

    if len(roi_pts) == 2:
        x1, y1 = roi_pts[0]
        x2, y2 = roi_pts[1]
        tl = (min(x1, x2), min(y1, y2))
        br = (max(x1, x2), max(y1, y2))
        return tl, br

    return None, None


# def take_image():
#     im = single_capture(output_mapping=['Dev2/ao0', 'Dev2/ao1'], input_mapping=['Dev2/ai0'], zoom=[50], delay=[145],
#                         scanpaddingfactor=[1.1],resolution = [200, 200])
#     return im


def single_capt():
    im = take_image()
    return [np.mean(im)]


def point_capt(xrange, yrange,get_feedback):

    im = get_feedback()
    return im[xrange[0]:xrange[1], yrange[0]:yrange[1]]


def make_point_mean(xrange, yrange, get_feedback):
    def point_mean_closure():
        return [np.mean(point_capt(xrange, yrange, get_feedback))]

    return point_mean_closure



def select_point(get_feedback):
    im = get_feedback()
    tl, bl = select_roi(im)
    return [tl[1], bl[1]], [tl[0], bl[0]]

class WfsExperiment:
    def __init__(self,**kwargs):
        self.ranges = False
        self.feedback_set = []
        self.post_process = True
        parse_options(self, kwargs)

    def wfs_procedure(self, algorithm, slm, get_feedback, ranges=False):

        slm_setup(slm, slm._wavelength_nm)

        slm.set_data(0)
        slm.update()

        initial_image = get_feedback()

        if not ranges:
            xrange, yrange = select_point(get_feedback)
        else:
            xrange = ranges[0]
            yrange = ranges[1]

        feedback_func = make_point_mean(xrange, yrange, get_feedback)

        [feedback_set, ideal_wavefronts, t_set] = wavefront_shaping(slm, feedback_func, algorithm,post_process=self.post_process)
        if self.post_process:
            slm.set_data(ideal_wavefronts[:, :, 0])
            slm.update(30)
            im2 = get_feedback
            return ideal_wavefronts[:, :, 0], [xrange, yrange], feedback_set

        else:
            return feedback_set
    def take_image(self):
        self.camera_object.trigger()
        self.camera_object.wait()

        return np.reshape(self.camera_object.image, [self.camera_object._height, self.camera_object._width], order='C')

    def on_execute(self, value = True):
        if value:
            if self.post_process:
                self.optimised_wf, self.range, self.feedback_set = self.wfs_procedure(self.algorithm, self.slm_object, self.take_image, self.ranges)
            else:
                self.feedback_set = self.wfs_procedure(self.algorithm, self.slm_object,self.take_image, self.ranges)
        return value

    def set_optimised_wf(self,value):
        if value:

            self.slm_object.set_data(self.optimised_wf)
            self.slm_object.update(10)

        return value

    def set_flat_wf(self,value):
        if value:
            self.slm_object.set_data(0)
            self.slm_object.update(10)

        return value

    active_slm = False
    slm = None


    algorithm = object_property()
    optimised_wf = None
    slm_object = object_property()
    camera_object = object_property()
    execute = bool_property(default=0, on_update=on_execute)
    show_optimised_wavefront = bool_property(default=0, on_update=set_optimised_wf)
    show_flat_wavefront = bool_property(default=0, on_update=set_flat_wf)


if __name__ == "__main__":
    from simulation.simulation import SimulatedWFS
    wfs = WfsExperiment()
    sim = SimulatedWFS()
    sim.set_ideal_wf(np.zeros([500,500]))
    sim.E_input_slm = np.ones([500, 500])
    wfs.algorithm = FourierDualRef()
    wfs.ranges = [[250, 251], [250, 251]]
    wfs.algorithm.ky_angles_max = 2
    wfs.algorithm.ky_angles_min = -2
    wfs.algorithm.kx_angles_max = 2
    wfs.algorithm.kx_angles_min = -2
    wfs.algorithm.kx_angles_stepsize=1
    wfs.algorithm.ky_angles_stepsize=1

    wfs.algorithm.build_kspace()
    print(wfs.algorithm.kx_set)
    print(wfs.algorithm.ky_set)

#    wfs.algorithm.set_kspace([-4,2],[7,9])

    wfs.slm_object = sim
    wfs.camera_object = sim

    wfs.execute = 1
    plt.imshow(wfs.optimised_wf)
    plt.show()
    # or you can use wfs.on_execute(), works either way<|MERGE_RESOLUTION|>--- conflicted
+++ resolved
@@ -1,17 +1,11 @@
 import numpy as np
 import cv2
-<<<<<<< HEAD
-from slm import SLM
-from ssa import SSA
-from wfs import WFS
-=======
 import time
 import sys
 
 from wfs import wavefront_shaping
 from ssa import StepwiseSequential
 
->>>>>>> a620ca2c
 from fourier import FourierDualRef
 import matplotlib.pyplot as plt
 
