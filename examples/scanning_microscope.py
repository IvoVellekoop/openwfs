<<<<<<< HEAD
import set_path  # noqa - needed for setting the module search path to find openwfs
from openwfs.devices import ScanningMicroscope
=======
import set_path
from openwfs.devices import ScanningMicroscope, Gain
>>>>>>> ff231224
from openwfs.slm import SLM
from openwfs.algorithms import FourierDualReference
import astropy.units as u
import numpy as np
from openwfs.slm.geometry import fill_transform
from openwfs.processors import SelectRoi
from nidaqmx.constants import TerminalConfiguration


max_FOV_V = 1.0 * u.V

scanner = ScanningMicroscope(
    bidirectional=True,
    sample_rate=0.2 * u.MHz,
    axis0=('Dev4/ao2', -max_FOV_V, max_FOV_V),
    axis1=('Dev4/ao3', -max_FOV_V, max_FOV_V),
    input=('Dev4/ai16', -1.0 * u.V, 1.0 * u.V, TerminalConfiguration.DIFF),
    data_shape=(300, 300),
    scale=440 * u.um / u.V,
    delay=58.0,
    padding=0.05)

gain = Gain(
    port_ao="Dev4/ao0",
    port_ai="Dev4/ai0",
    port_do="Dev4/port0/line0",
    reset=False,
    gain=0.65 * u.V,
)

devices = {
    'scanner': scanner,
    'gain': gain,
}<|MERGE_RESOLUTION|>--- conflicted
+++ resolved
@@ -1,10 +1,5 @@
-<<<<<<< HEAD
 import set_path  # noqa - needed for setting the module search path to find openwfs
 from openwfs.devices import ScanningMicroscope
-=======
-import set_path
-from openwfs.devices import ScanningMicroscope, Gain
->>>>>>> ff231224
 from openwfs.slm import SLM
 from openwfs.algorithms import FourierDualReference
 import astropy.units as u
